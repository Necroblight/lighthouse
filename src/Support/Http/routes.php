--- conflicted
+++ resolved
@@ -4,11 +4,6 @@
 $route_name = config('lighthouse.route_name', 'graphql');
 $controller = config('lighthouse.controller');
 
-<<<<<<< HEAD
-app('router')->group($route, function () use ($controller) {
-    app('router')->post('graphql', ['as' => 'graphql', 'uses' => $controller]);
-=======
-Route::group($route, function () use ($controller, $route_name) {
-    Route::post($route_name, ['as' => 'lighthouse.graphql', 'uses' => $controller]);
->>>>>>> 20ae9888
+app('router')->group($route, function () use ($controller, $route_name) {
+    app('router')->post($route_name, ['as' => 'lighthouse.graphql', 'uses' => $controller]);
 });