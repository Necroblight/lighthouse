--- conflicted
+++ resolved
@@ -1,21 +1,17 @@
 <?php
 
-<<<<<<< HEAD
-resolve('router')->group(config('lighthouse.route', []), function () {
-=======
-app('router')->group(config('lighthouse.route', []), function (){
->>>>>>> 77a20320
+app('router')->group(config('lighthouse.route', []), function () {
     $routeName = config('lighthouse.route_name', 'graphql');
     $controller = config('lighthouse.controller');
 
     if (config('lighthouse.route_enable_get', false)) {
-        resolve('router')->get($routeName, [
+        app('router')->get($routeName, [
             'as' => 'lighthouse.graphql',
             'uses' => $controller,
         ]);
     }
 
-    resolve('router')->post($routeName, [
+    app('router')->post($routeName, [
         'as' => 'lighthouse.graphql',
         'uses' => $controller,
     ]);
