<?php

namespace Nuwave\Lighthouse\Support\Http\Controllers;

use Illuminate\Http\Request;
use Illuminate\Http\Response;
use Nuwave\Lighthouse\GraphQL;
use Illuminate\Routing\Controller;
use Nuwave\Lighthouse\Schema\Context;
use Nuwave\Lighthouse\Schema\MiddlewareRegistry;
use Nuwave\Lighthouse\Schema\Extensions\ExtensionRequest;
use Nuwave\Lighthouse\Schema\Extensions\ExtensionRegistry;

class GraphQLController extends Controller
{
    /** @var string */
    private $query;
    /** @var array */
    private $variables;
    /** @var GraphQL */
    private $graphQL;

    /**
     * Inject middleware into request.
     *
     * @param Request $request
     * @param ExtensionRegistry $extensionRegistry
     * @param MiddlewareRegistry $middlewareRegistry
     * @param GraphQL $graphQL
     */
    public function __construct(Request $request, ExtensionRegistry $extensionRegistry, MiddlewareRegistry $middlewareRegistry, GraphQL $graphQL)
    {
        $this->graphQL = $graphQL;

        $this->query = $request->input('query');
        $this->variables = is_string($variables = $request->input('variables'))
            ? json_decode($variables, true)
            : $variables;

        $extensionRegistry->requestDidStart(
            new ExtensionRequest($request, $this->query, $this->variables)
        );

        $this->graphQL->prepSchema();

        $this->middleware(
            $middlewareRegistry->forRequest($this->query)
        );
    }

    /**
     * Execute GraphQL query.
     *
     * @param Request $request
     *
     * @return Response
     */
    public function query(Request $request)
    {
        $debug = config('app.debug')
            ? config('lighthouse.debug')
            : false;

        return response(
<<<<<<< HEAD
            $this->graphQL
                ->executeQuery(
                    $this->query,
                    new Context($request, app()->bound('auth') ? auth()->user() : null),
                    $this->variables
                )
                ->toArray($debug)
=======
            graphql()->execute(
                $query,
                new Context($request, app()->bound('auth') ? auth()->user() : null),
                $variables
            )
>>>>>>> 939b334f
        );
    }
}<|MERGE_RESOLUTION|>--- conflicted
+++ resolved
@@ -62,7 +62,7 @@
             : false;
 
         return response(
-<<<<<<< HEAD
+
             $this->graphQL
                 ->executeQuery(
                     $this->query,
@@ -70,13 +70,6 @@
                     $this->variables
                 )
                 ->toArray($debug)
-=======
-            graphql()->execute(
-                $query,
-                new Context($request, app()->bound('auth') ? auth()->user() : null),
-                $variables
-            )
->>>>>>> 939b334f
         );
     }
 }