<?php

namespace Nuwave\Lighthouse\Support\Http\Controllers;

use Illuminate\Http\Request;
use Illuminate\Http\Response;
use Nuwave\Lighthouse\GraphQL;
use Illuminate\Routing\Controller;
use GraphQL\Executor\ExecutionResult;
use Nuwave\Lighthouse\Exceptions\ParseException;
use Nuwave\Lighthouse\Exceptions\DirectiveException;
use Nuwave\Lighthouse\Schema\Extensions\DeferExtension;
use Nuwave\Lighthouse\Support\Contracts\CreatesContext;
use Nuwave\Lighthouse\Support\Contracts\GraphQLContext;
use Nuwave\Lighthouse\Support\Contracts\GraphQLResponse;
use Nuwave\Lighthouse\Schema\Extensions\ExtensionRequest;
use Nuwave\Lighthouse\Schema\Extensions\ExtensionRegistry;

class GraphQLController extends Controller
{
    /** @var GraphQL */
    protected $graphQL;

    /** @var CreatesContext */
    protected $createsContext;

    /** @var ExtensionRegistry */
    protected $extensionRegistry;

    /** @var GraphQLResponse */
    protected $graphQLResponse;

    /**
     * Inject middleware into request.
     *
     * @param ExtensionRegistry $extensionRegistry
     * @param GraphQL           $graphQL
     * @param CreatesContext    $createsContext
     * @param GraphQLResponse   $graphQLResponse
     */
    public function __construct(
        ExtensionRegistry $extensionRegistry,
        GraphQL $graphQL,
        CreatesContext $createsContext,
        GraphQLResponse $graphQLResponse
    ) {
        $this->graphQL = $graphQL;
        $this->extensionRegistry = $extensionRegistry;
        $this->createsContext = $createsContext;
        $this->graphQLResponse = $graphQLResponse;
    }

    /**
     * Execute GraphQL query.
     *
     * @param Request $request
     *
     * @return Response
     */
    public function query(Request $request)
    {
<<<<<<< HEAD
        $batched = isset($request[0]) && config('lighthouse.batched_queries', true);
        $context = $this->createsContext->generate($request);
=======
		// If the request is a 0-indexed array, we know we are dealing with a batched query
        $batched = isset($request->toArray()[0]) && config('lighthouse.batched_queries', true);
>>>>>>> 8412d702

        $this->extensionRegistry->requestDidStart(
            new ExtensionRequest($request, $context, $batched)
        );

        $response = $batched
            ? $this->executeBatched($request, $context)
            : $this->execute($request, $context);

        return $this->graphQLResponse->create(
            $this->extensionRegistry->willSendResponse($response)
        );
    }

    /**
     * @param Request        $request
     * @param GraphQLContext $context
     *
     * @throws DirectiveException
     * @throws ParseException
     *
     * @return array
     */
    protected function execute(Request $request, GraphQLContext $context)
    {
        return $this->graphQL->executeQuery(
            $request->input('query', ''),
            $context,
            $this->ensureVariablesAreArray(
                $request->input('variables', [])
            )
        )->toArray(
            $this->getDebugSetting()
        );
    }

    /**
     * @param Request        $request
     * @param GraphQLContext $context
     *
     * @return array
     */
    protected function executeBatched(Request $request, GraphQLContext $context)
    {
        $data = $this->graphQL->executeBatchedQueries(
            $request->toArray(),
            $context
        );

        return array_map(
            function (ExecutionResult $result) {
                return $result->toArray(
                    $this->getDebugSetting()
                );
            },
            $data
        );
    }

    /**
     * @param mixed $variables
     *
     * @return array
     */
    protected function ensureVariablesAreArray($variables): array
    {
        return is_string($variables)
            ? json_decode($variables, true)
            : is_null($variables) ? [] : $variables;
    }

    /**
     * Get the GraphQL debug setting.
     *
     * @return int|bool
     */
    protected function getDebugSetting()
    {
        // If debugging is set to false globally, do not add GraphQL specific
        // debugging info either. If it is true, then we fetch the debug
        // level from the Lighthouse configuration.
        return config('app.debug')
            ? config('lighthouse.debug')
            : false;
    }
}<|MERGE_RESOLUTION|>--- conflicted
+++ resolved
@@ -59,13 +59,9 @@
      */
     public function query(Request $request)
     {
-<<<<<<< HEAD
-        $batched = isset($request[0]) && config('lighthouse.batched_queries', true);
+        // If the request is a 0-indexed array, we know we are dealing with a batched query
+        $batched = isset($request->toArray()[0]) && config('lighthouse.batched_queries', true);
         $context = $this->createsContext->generate($request);
-=======
-		// If the request is a 0-indexed array, we know we are dealing with a batched query
-        $batched = isset($request->toArray()[0]) && config('lighthouse.batched_queries', true);
->>>>>>> 8412d702
 
         $this->extensionRegistry->requestDidStart(
             new ExtensionRequest($request, $context, $batched)
