--- conflicted
+++ resolved
@@ -1,12 +1,5 @@
 <?php
-
 namespace Nuwave\Lighthouse\Support\Http\Controllers;
-
-<<<<<<< HEAD
-use Illuminate\Support\Str;
-use Illuminate\Http\Request;
-=======
->>>>>>> 0dfbadb6
 use Nuwave\Lighthouse\GraphQL;
 use Illuminate\Routing\Controller;
 use Nuwave\Lighthouse\Events\StartRequest;
@@ -14,29 +7,24 @@
 use Nuwave\Lighthouse\Support\Contracts\CreatesContext;
 use Nuwave\Lighthouse\Support\Contracts\GraphQLResponse;
 use Illuminate\Contracts\Events\Dispatcher as EventsDispatcher;
-
 class GraphQLController extends Controller
 {
     /**
      * @var \Nuwave\Lighthouse\GraphQL
      */
     protected $graphQL;
-
     /**
      * @var \Nuwave\Lighthouse\Support\Contracts\CreatesContext
      */
     protected $createsContext;
-
     /**
      * @var \Illuminate\Contracts\Events\Dispatcher
      */
     protected $eventsDispatcher;
-
     /**
      * @var \Nuwave\Lighthouse\Support\Contracts\GraphQLResponse
      */
     private $createsResponse;
-
     /**
      * Inject middleware into request.
      *
@@ -57,7 +45,6 @@
         $this->eventsDispatcher = $eventsDispatcher;
         $this->createsResponse = $createsResponse;
     }
-
     /**
      * Execute GraphQL query.
      *
@@ -66,75 +53,14 @@
      */
     public function query(GraphQLRequest $request)
     {
-<<<<<<< HEAD
-        // If the request is a 0-indexed array and the request isn't a multipart-request,
-        // we know we are dealing with a batched query
-        $batched = isset($request->toArray()[0])
-            && $this->isMultipartRequest($request) === false
-            && config('lighthouse.batched_queries', true);
-        $context = $this->createsContext->generate($request);
-
-        $this->extensionRegistry->requestDidStart(
-            new ExtensionRequest($request, $context, $batched)
-        );
-
-        $response = $batched
-            ? $this->executeBatched($request, $context)
-            : $this->execute($request, $context);
-
-        return $this->graphQLResponse->create(
-            $this->extensionRegistry->willSendResponse($response)
-        );
-    }
-
-    /**
-     * @param  \Illuminate\Http\Request  $request
-     * @param  \Nuwave\Lighthouse\Support\Contracts\GraphQLContext  $context
-     * @return mixed[]
-     */
-    protected function execute(Request $request, GraphQLContext $context): array
-    {
-        $operations = json_decode($request->input('operations'));
-
-        $query = isset($operations->query) ? $operations->query : $request->input('query', '');
-        $variables = (array) (isset($operations->variables) ? $operations->variables : $request->input('variables', []));
-        $operationName = isset($operations->operationName) ? $operations->operationName : $request->input('operationName');
-
-        $variables = $this->mapUploadedFiles($request, $this->ensureVariablesAreArray($variables));
-
-        return $this->graphQL->executeQuery(
-            $query,
-            $context,
-            $variables,
-            null,
-            $operationName
-
-        )->toArray(
-            $this->getDebugSetting()
-=======
         $this->eventsDispatcher->dispatch(
             new StartRequest
->>>>>>> 0dfbadb6
         );
-
         $result = $request->isBatched()
             ? $this->executeBatched($request)
             : $this->graphQL->executeRequest($request);
-
-<<<<<<< HEAD
-        return array_map(
-            function (ExecutionResult $result): array {
-                return $result->toArray(
-                    $this->getDebugSetting()
-                );
-            },
-            $data
-        );
-=======
         return $this->createsResponse->create($result);
->>>>>>> 0dfbadb6
     }
-
     /**
      * Loop through the individual batched queries and collect the results.
      *
@@ -144,59 +70,9 @@
     protected function executeBatched(GraphQLRequest $request): array
     {
         $results = [];
-
         do {
             $results[] = $this->graphQL->executeRequest($request);
         } while ($request->advanceBatchIndex());
-
         return $results;
     }
-
-    /**
-     * Maps uploaded files to the variables array.
-     *
-     * @param  Request  $request
-     * @param  array  $variables
-     * @return array
-     */
-    protected function mapUploadedFiles(Request $request, array $variables): array
-    {
-        if ($this->isMultipartRequest($request)) {
-            $map = json_decode($request->input('map'), true);
-
-            // TODO Throw exception if no map defined.
-
-            foreach ($map as $fileKey => $locations) {
-                foreach ($locations as $location) {
-                    $items = &$variables;
-                    $location = preg_replace('/variables./', '', $location, 1);
-                    $location = explode('.', $location);
-                    foreach ($location as $key) {
-                        if (! isset($items[$key]) || ! is_array($items[$key])) {
-                            $items[$key] = [];
-                        }
-                        $items = &$items[$key];
-                    }
-
-                    $items = $request->file($fileKey);
-                }
-            }
-        }
-
-        return $variables;
-    }
-
-    /**
-     * Is the request a multipart-request?
-     *
-     * @param  Request  $request
-     * @return bool
-     */
-    protected function isMultipartRequest(Request $request): bool
-    {
-        return Str::startsWith(
-            $request->header('Content-Type'),
-            'multipart/form-data'
-        );
-    }
 }