--- conflicted
+++ resolved
@@ -105,11 +105,7 @@
         })->implode(' UNION ALL ');
 
         $table = $related->getTable();
-<<<<<<< HEAD
-        $results = app('db')->select("SELECT * FROM ({$sql}) AS {$table}", $bindings);
-=======
         $results = app('db')->select("SELECT `{$table}`.* FROM ({$sql}) AS `{$table}`", $bindings);
->>>>>>> b4873c38
         $hydrated = $this->hydrate($related, $relation, $results);
         $collection = $this->loadDefaultWith($related->newCollection($hydrated));
         $matched = $relation->match($models, $collection, $options['name']);
