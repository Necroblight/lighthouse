<?php

namespace Nuwave\Lighthouse\Schema;

use GraphQL\Type\Schema;
use GraphQL\Type\SchemaConfig;
use GraphQL\Type\Definition\Type;
use Illuminate\Support\Collection;
use GraphQL\Type\Definition\Directive;
use GraphQL\Type\Definition\ObjectType;
use GraphQL\Type\Definition\FieldArgument;
use GraphQL\Language\AST\TypeDefinitionNode;
use Nuwave\Lighthouse\Schema\AST\DocumentAST;
use GraphQL\Language\AST\DirectiveDefinitionNode;
use GraphQL\Language\AST\InputValueDefinitionNode;
use Nuwave\Lighthouse\Schema\Factories\NodeFactory;
use Nuwave\Lighthouse\Schema\Factories\ValueFactory;
use Nuwave\Lighthouse\Schema\Conversion\DefinitionNodeConverter;

class SchemaBuilder
{
    /** @var TypeRegistry */
    protected $typeRegistry;
    /** @var ValueFactory */
    protected $valueFactory;
    /** @var NodeFactory */
    protected $nodeFactory;
    /** @var DefinitionNodeConverter */
    protected $definitionNodeConverter;

    /**
     * @param TypeRegistry            $typeRegistry
     * @param ValueFactory            $valueFactory
     * @param NodeFactory             $nodeFactory
     * @param DefinitionNodeConverter $definitionNodeConverter
     */
    public function __construct(
        TypeRegistry $typeRegistry,
        ValueFactory $valueFactory,
        NodeFactory $nodeFactory,
        DefinitionNodeConverter $definitionNodeConverter
    ) {
        $this->typeRegistry = $typeRegistry;
        $this->valueFactory = $valueFactory;
        $this->nodeFactory = $nodeFactory;
        $this->definitionNodeConverter = $definitionNodeConverter;
    }

    /**
     * Build an executable schema from AST.
     *
     * @param DocumentAST $documentAST
     *
     * @return Schema
     */
    public function build($documentAST)
    {
        $types = $this->convertTypes($documentAST);
        $types->each(function (Type $type) {
            // Register in global type registry
            $this->typeRegistry->register($type);
        });

        $this->loadRootOperationFields($types);

        $config = SchemaConfig::create()
            // Always set Query since it is required
            ->setQuery(
                $types->firstWhere('name', 'Query')
            )
            ->setDirectives(
                $this->convertDirectives($documentAST)->toArray()
            )
<<<<<<< HEAD
            ->setTypes($types->reject($this->isOperationType())->toArray());
=======
            ->setTypeLoader(
                [$this->typeRegistry, 'get']
            );
>>>>>>> 0fcb50b6

        // Those are optional so only add them if they are present in the schema
        if ($mutation = $types->firstWhere('name', 'Mutation')) {
            $config->setMutation($mutation);
        }
        if ($subscription = $types->firstWhere('name', 'Subscription')) {
            $config->setSubscription($subscription);
        }

        return new Schema($config);
    }

    /**
     * The fields for the root operations have to be loaded in advance.
     *
     * This is because they might have to register middleware.
     * Other fields can be lazy-loaded to improve performance.
     *
     * @param Collection $types
     */
    protected function loadRootOperationFields(Collection $types)
    {
        $types->filter($this->isOperationType())
            ->each(function (ObjectType $type) {
                // This resolves the fields which causes the fields MiddlewareDirective to run
                // and thus register the (Laravel)-Middleware for the fields.
                $type->getFields();
            });
    }

    /**
     * Callback to determine whether a type is one of the three root operation types.
     *
     * @return \Closure
     */
    protected function isOperationType(): \Closure
    {
        return function (Type $type) {
            return in_array($type->name, ['Query', 'Mutation', 'Subscription']);
        };
    }

    /**
     * Convert definitions to types.
     *
     * @param DocumentAST $document
     *
     * @return Collection
     */
    public function convertTypes(DocumentAST $document): Collection
    {
        return $document->typeDefinitions()
            ->map(function (TypeDefinitionNode $typeDefinition) {
                return $this->nodeFactory->handle($typeDefinition);
            });
    }

    /**
     * Set custom client directives.
     *
     * @param DocumentAST $document
     *
     * @return Collection
     */
    protected function convertDirectives(DocumentAST $document): Collection
    {
        return $document->directiveDefinitions()->map(
            function (DirectiveDefinitionNode $directive) {
                return new Directive([
                    'name' => $directive->name->value,
                    'description' => data_get($directive->description, 'value'),
                    'locations' => collect($directive->locations)->map(function ($location) {
                        return $location->value;
                    })->toArray(),
                    'args' => collect($directive->arguments)
                        ->map(function (InputValueDefinitionNode $argument) {
                            $fieldArgumentConfig = [
                                'name' => $argument->name->value,
                                'description' => data_get($argument->description, 'value'),
                                'type' => $this->definitionNodeConverter->toType($argument->type),
                            ];
                            
                            if($defaultValue = $argument->defaultValue){
                                $fieldArgumentConfig += [
                                    'defaultValue' => $defaultValue
                                ];
                            }
    
                            return new FieldArgument($fieldArgumentConfig);
                        })
                        ->toArray(),
                    'astNode' => $directive,
                ]);
            }
        );
    }
}<|MERGE_RESOLUTION|>--- conflicted
+++ resolved
@@ -71,13 +71,7 @@
             ->setDirectives(
                 $this->convertDirectives($documentAST)->toArray()
             )
-<<<<<<< HEAD
             ->setTypes($types->reject($this->isOperationType())->toArray());
-=======
-            ->setTypeLoader(
-                [$this->typeRegistry, 'get']
-            );
->>>>>>> 0fcb50b6
 
         // Those are optional so only add them if they are present in the schema
         if ($mutation = $types->firstWhere('name', 'Mutation')) {
@@ -159,13 +153,13 @@
                                 'description' => data_get($argument->description, 'value'),
                                 'type' => $this->definitionNodeConverter->toType($argument->type),
                             ];
-                            
-                            if($defaultValue = $argument->defaultValue){
+
+                            if ($defaultValue = $argument->defaultValue) {
                                 $fieldArgumentConfig += [
-                                    'defaultValue' => $defaultValue
+                                    'defaultValue' => $defaultValue,
                                 ];
                             }
-    
+
                             return new FieldArgument($fieldArgumentConfig);
                         })
                         ->toArray(),
