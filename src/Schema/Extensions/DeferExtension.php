<?php

namespace Nuwave\Lighthouse\Schema\Extensions;

use Illuminate\Support\Arr;
use Illuminate\Http\Response;
use Nuwave\Lighthouse\Exceptions\DefinitionException;
use Nuwave\Lighthouse\Schema\AST\ASTHelper;
use Nuwave\Lighthouse\Schema\AST\DocumentAST;
use Nuwave\Lighthouse\Schema\AST\PartialParser;
use Nuwave\Lighthouse\Exceptions\ParseException;
use Nuwave\Lighthouse\Exceptions\DirectiveException;
use Nuwave\Lighthouse\Support\Contracts\CanStreamResponse;
use Symfony\Component\HttpFoundation\StreamedResponse;

class DeferExtension extends GraphQLExtension
{
    /** @var CanStreamResponse */
    protected $stream;

    /** @var ExtensionRequest */
    protected $request;

    /** @var array */
    protected $data = [];

    /** @var array */
    protected $deferred = [];

    /** @var array */
    protected $resolved = [];

    /** @var bool */
    protected $defer = true;

    /** @var bool */
    protected $streaming = false;

    /** @var int */
    protected $maxExecutionTime = 0;

    /** @var int */
    protected $maxNestedFields = 0;

    /**
     * @param CanStreamResponse $stream
     */
    public function __construct(CanStreamResponse $stream)
    {
        $this->stream = $stream;
        $this->maxNestedFields = config('lighthouse.defer.max_nested_fields', 0);
    }

    /**
     * The extension name controls under which key
     * the extensions shows up in the result.
     *
     * @return string
     */
    public static function name(): string
    {
        return 'defer';
    }

    /**
     * Handle request start.
     *
     * @param ExtensionRequest $request
     *
     * @return void
     */
    public function requestDidStart(ExtensionRequest $request): void
    {
        $this->request = $request;
    }

    /**
     * Set the tracing directive on all fields of the query to enable tracing them.
     *
     * @param DocumentAST $documentAST
     *
<<<<<<< HEAD
     * @throws ParseException
     *
=======
>>>>>>> a98a239d
     * @return DocumentAST
     */
    public function manipulateSchema(DocumentAST $documentAST): DocumentAST
    {
        $documentAST = ASTHelper::attachDirectiveToObjectTypeFields(
            $documentAST,
            PartialParser::directive('@deferrable')
        );

        $documentAST->setDefinition(
            PartialParser::directiveDefinition('directive @defer(if: Boolean) on FIELD')
        );

        return $documentAST;
    }

    /**
     * Format extension output.
     *
     * @return array
     */
    public function jsonSerialize(): array
    {
        return [];
    }

    /**
     * @return bool
     */
    public function isStreaming(): bool
    {
        return $this->streaming;
    }

    /**
     * Register deferred field.
     *
     * @param \Closure $resolver
     * @param string   $path
     *
     * @return mixed
     */
    public function defer(\Closure $resolver, string $path)
    {
        if ($data = Arr::get($this->data, "data.{$path}")) {
            return $data;
        }

        if ($this->isDeferred($path) || ! $this->defer) {
            return $this->resolve($resolver, $path);
        }

        $this->deferred[$path] = $resolver;

        return null;
    }

    /**
     * @param \Closure $originalResolver
     * @param string   $path
     *
     * @return mixed
     */
    public function findOrResolve(\Closure $originalResolver, string $path)
    {
        if (! $this->hasData($path)) {
            if (isset($this->deferred[$path])) {
                unset($this->deferred[$path]);
            }

            return $this->resolve($originalResolver, $path);
        }

        return Arr::get($this->data, "data.{$path}");
    }

    /**
     * Resolve field with data or resolver.
     *
     * @param \Closure $originalResolver
     * @param string   $path
     *
     * @return mixed
     */
    public function resolve(\Closure $originalResolver, string $path)
    {
        $isDeferred = $this->isDeferred($path);
        $resolver = $isDeferred ? $this->deferred[$path] : $originalResolver;

        if ($isDeferred) {
            $this->resolved[] = $path;

            unset($this->deferred[$path]);
        }

        return $resolver();
    }

    /**
     * @param string $path
     *
     * @return bool
     */
    public function isDeferred(string $path): bool
    {
        return isset($this->deferred[$path]);
    }

    /**
     * @param string $path
     *
     * @return bool
     */
    public function hasData(string $path): bool
    {
        return Arr::has($this->data, "data.{$path}");
    }

    /**
     * @param array $data
     *
     * @return StreamedResponse
     */
    public function response(array $data): StreamedResponse
    {
        if (empty($this->deferred)) {
            return response($data);
        }

        return response()->stream(
            function () use ($data): void {
                $nested = 1;
                $this->data = $data;
                $this->streaming = true;
                $this->stream->stream($data, [], empty($this->deferred));

                if ($executionTime = config('lighthouse.defer.max_execution_ms', 0)) {
                    $this->maxExecutionTime = microtime(true) + ($executionTime * 1000);
                }

                // TODO: Allow nested_levels to be set in config
                // to break out of loop early.
                while (
                    count($this->deferred) &&
                    ! $this->executionTimeExpired() &&
                    ! $this->maxNestedFieldsResolved($nested)
                ) {
                    $nested++;
                    $this->executeDeferred();
                }

                // We've hit the max execution time or max nested levels of deferred fields.
                // Process remaining deferred fields.
                if (count($this->deferred)) {
                    $this->defer = false;
                    $this->executeDeferred();
                }
            },
            200,
            [
                // TODO: Allow headers to be set in config
                'X-Accel-Buffering' => 'no',
                'Content-Type' => 'multipart/mixed; boundary="-"',
            ]
        );
    }

    /**
     * @param int $time
     *
     * @return void
     */
    public function setMaxExecutionTime(int $time): void
    {
        $this->maxExecutionTime = $time;
    }

    /**
     * Override max nested fields.
     *
     * @param int $max
     *
     * @return void
     */
    public function setMaxNestedFields(int $max): void
    {
        $this->maxNestedFields = $max;
    }

    /**
     * @return bool
     */
    protected function executionTimeExpired(): bool
    {
        if ($this->maxExecutionTime === 0) {
            return false;
        }

        return $this->maxExecutionTime <= microtime(true);
    }

    /**
     * @param int $nested
     *
     * @return bool
     */
    protected function maxNestedFieldsResolved(int $nested): bool
    {
        if ($this->maxNestedFields === 0) {
            return false;
        }

        return $nested >= $this->maxNestedFields;
    }

    /**
     * Execute deferred fields.
     *
     * @throws DirectiveException
     * @throws ParseException
     * @throws DefinitionException
     *
     * @return void
     */
    protected function executeDeferred(): void
    {
        // TODO: Properly parse variables array
        // TODO: Get debug setting
        $this->data = graphql()
            ->executeQuery(
                $this->request->request()->input('query', ''),
                $this->request->context(),
                $this->request->request()->input('variables', [])
            )
            ->toArray(config('lighthouse.debug'));

        $this->stream->stream(
            $this->data,
            $this->resolved,
            empty($this->deferred)
        );

        $this->resolved = [];
    }
}<|MERGE_RESOLUTION|>--- conflicted
+++ resolved
@@ -3,15 +3,11 @@
 namespace Nuwave\Lighthouse\Schema\Extensions;
 
 use Illuminate\Support\Arr;
-use Illuminate\Http\Response;
-use Nuwave\Lighthouse\Exceptions\DefinitionException;
 use Nuwave\Lighthouse\Schema\AST\ASTHelper;
 use Nuwave\Lighthouse\Schema\AST\DocumentAST;
 use Nuwave\Lighthouse\Schema\AST\PartialParser;
-use Nuwave\Lighthouse\Exceptions\ParseException;
-use Nuwave\Lighthouse\Exceptions\DirectiveException;
+use Symfony\Component\HttpFoundation\StreamedResponse;
 use Nuwave\Lighthouse\Support\Contracts\CanStreamResponse;
-use Symfony\Component\HttpFoundation\StreamedResponse;
 
 class DeferExtension extends GraphQLExtension
 {
@@ -79,11 +75,6 @@
      *
      * @param DocumentAST $documentAST
      *
-<<<<<<< HEAD
-     * @throws ParseException
-     *
-=======
->>>>>>> a98a239d
      * @return DocumentAST
      */
     public function manipulateSchema(DocumentAST $documentAST): DocumentAST
@@ -203,9 +194,9 @@
     }
 
     /**
-     * @param array $data
-     *
-     * @return StreamedResponse
+     * @param mixed[] $data
+     *
+     * @return \Symfony\Component\HttpFoundation\StreamedResponse
      */
     public function response(array $data): StreamedResponse
     {
@@ -302,10 +293,6 @@
     /**
      * Execute deferred fields.
      *
-     * @throws DirectiveException
-     * @throws ParseException
-     * @throws DefinitionException
-     *
      * @return void
      */
     protected function executeDeferred(): void
