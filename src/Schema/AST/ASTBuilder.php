--- conflicted
+++ resolved
@@ -310,7 +310,6 @@
 }	
 GRAPHQL
             )
-<<<<<<< HEAD
         );
 
         /** @var ObjectTypeDefinitionNode $queryType */
@@ -318,18 +317,11 @@
         $queryType->fields = ASTHelper::mergeNodeList(
             $queryType->fields,
             [
-                PartialParser::fieldDefinition(
-                    'node(id: ID! @globalId): Node @field(resolver: "Nuwave\\\Lighthouse\\\Schema\\\NodeRegistry@resolve")'
-                ),
-            ]
-        );
-=======
-            ->addFieldToQueryType(
                 PartialParser::fieldDefinition('
                     node(id: ID! @globalId): Node @field(resolver: "Nuwave\\\Lighthouse\\\Schema\\\NodeRegistry@resolve")
-                ')
-            );
->>>>>>> 44eda76f
+                '),
+            ]
+        );
     }
 
     /**
