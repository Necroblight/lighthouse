<?php

namespace Nuwave\Lighthouse\Schema\Factories;

use Illuminate\Support\Collection;
use GraphQL\Type\Definition\NonNull;
use GraphQL\Type\Definition\InputType;
use Nuwave\Lighthouse\Support\NoValue;
use GraphQL\Type\Definition\ListOfType;
use Nuwave\Lighthouse\Support\Pipeline;
use GraphQL\Type\Definition\ResolveInfo;
use Nuwave\Lighthouse\Schema\AST\ASTHelper;
use GraphQL\Type\Definition\InputObjectType;
use Nuwave\Lighthouse\Execution\ErrorBuffer;
use Nuwave\Lighthouse\Execution\QueryFilter;
use GraphQL\Type\Definition\InputObjectField;
use Nuwave\Lighthouse\Schema\Values\FieldValue;
use GraphQL\Language\AST\InputValueDefinitionNode;
use Nuwave\Lighthouse\Schema\Values\ArgumentValue;
use Nuwave\Lighthouse\Support\Contracts\Directive;
use Nuwave\Lighthouse\Exceptions\DirectiveException;
use Nuwave\Lighthouse\Support\Contracts\ArgDirective;
use Nuwave\Lighthouse\Support\Contracts\GraphQLContext;
use Nuwave\Lighthouse\Support\Contracts\HasErrorBuffer;
use Nuwave\Lighthouse\Support\Contracts\HasArgumentPath;
use Nuwave\Lighthouse\Support\Traits\HasResolverArguments;
use Nuwave\Lighthouse\Support\Contracts\ArgFilterDirective;
use Nuwave\Lighthouse\Support\Contracts\ArgDirectiveForArray;
use Nuwave\Lighthouse\Support\Contracts\ArgValidationDirective;
use Nuwave\Lighthouse\Support\Contracts\ArgTransformerDirective;

class FieldFactory
{
    use HasResolverArguments;

    /**
     * @var FieldValue
     */
    protected $fieldValue;

    /**
     * @var QueryFilter
     */
    protected $queryFilter;

    /**
     * @var DirectiveFactory
     */
    protected $directiveFactory;

    /**
     * @var ArgumentFactory
     */
    protected $argumentFactory;

    /**
     * @var Pipeline
     */
    protected $pipeline;

    /**
     * @var array
     */
    protected $currentRules = [];

    /**
     * @var array
     */
    protected $currentMessages = [];

    /**
     * @var ErrorBuffer
     */
    protected $currentValidationErrorBuffer;

    /**
     * @var ArgumentValue
     */
    protected $currentArgumentValueInstance;

    /**
     * @var ArgDirective[]
     */
    protected $currentHandlerArgsOfArgDirectivesAfterValidationDirective = [];

    /**
     * @param DirectiveFactory $directiveFactory
     * @param ArgumentFactory  $argumentFactory
     * @param Pipeline         $pipeline
     */
    public function __construct(DirectiveFactory $directiveFactory, ArgumentFactory $argumentFactory, Pipeline $pipeline)
    {
        $this->directiveFactory = $directiveFactory;
        $this->argumentFactory = $argumentFactory;
        $this->pipeline = $pipeline;
    }

    /**
     * Convert a FieldValue to an executable FieldDefinition.
     *
     * @param FieldValue $fieldValue
     *
     * @throws DirectiveException
     *
     * @return array Configuration array for a FieldDefinition
     */
    public function handle(FieldValue $fieldValue): array
    {
        $this->fieldValue = $fieldValue;
        $fieldDefinitionNode = $fieldValue->getField();

        // Get the initial resolver from the FieldValue
        // This is either the webonyx default resolver or provided by a directive
        if ($fieldResolver = $this->directiveFactory->createFieldResolver($fieldDefinitionNode)) {
            $this->fieldValue = $fieldResolver->resolveField($fieldValue);
        }
        $resolver = $this->fieldValue->getResolver();

        $argumentValues = $this->getArgumentValues();
        // No need to do handle the arguments if there are no
        // arguments defined for the field
        if ($argumentValues->isNotEmpty()) {
            $this->queryFilter = QueryFilter::getInstance($this->fieldValue);

            $resolver = $this->decorateResolverWithArgs($resolver, $argumentValues);
        }

        $this->fieldValue->setResolver($resolver);
        $resolverWithMiddleware = $this->pipeline
            ->send($this->fieldValue)
            ->through(
                $this->directiveFactory->createFieldMiddleware($fieldDefinitionNode)
            )
            ->via('handleField')
            ->then(
                function (FieldValue $fieldValue): FieldValue {
                    return $fieldValue;
                }
            )
            ->getResolver();

        // To see what is allowed here, look at the validation rules in
        // GraphQL\Type\Definition\FieldDefinition::getDefinition()
        $fieldDefinition = [
            'name' => $fieldDefinitionNode->name->value,
            'type' => $this->fieldValue->getReturnType(),
            'args' => $this->getInputValueDefinitions($argumentValues),
            'resolve' => $resolverWithMiddleware,
            'description' => data_get($fieldDefinitionNode->description, 'value'),
            'complexity' => $this->fieldValue->getComplexity(),
            'deprecationReason' => $this->fieldValue->getDeprecationReason(),
        ];

        return $fieldDefinition;
    }

    /**
     * Transform the ArgumentValues into the final InputValueDefinitions.
     *
     * @param Collection<ArgumentValue> $argumentValues
     *
     * @return InputValueDefinitionNode[]
     */
    protected function getInputValueDefinitions(Collection $argumentValues): array
    {
        return $argumentValues
            ->mapWithKeys(function (ArgumentValue $argumentValue): array {
                return [
                    $argumentValue->getName() => $this->argumentFactory->handle($argumentValue),
                ];
            })
            ->all();
    }

    /**
     * Get a collection of the fields argument definitions.
     *
     * @return Collection<ArgumentValue>
     */
    protected function getArgumentValues(): Collection
    {
        return collect($this->fieldValue->getField()->arguments)
            ->map(function (InputValueDefinitionNode $inputValueDefinition): ArgumentValue {
                return new ArgumentValue($inputValueDefinition, $this->fieldValue);
            });
    }

    /**
     * Call `ArgMiddleware::handleArgument` at the resolving time.
     *
     * This may be used to transform the arguments, log them or do anything else
     * before they reach the final resolver.
     *
     * @param \Closure                  $resolver
     * @param Collection<ArgumentValue> $argumentValues
     *
     * @return \Closure
     */
    public function decorateResolverWithArgs(\Closure $resolver, Collection $argumentValues): \Closure
    {
        return function ($root, array $args, GraphQLContext $context, ResolveInfo $resolveInfo) use ($resolver, $argumentValues) {
            $this->currentValidationErrorBuffer = resolve(ErrorBuffer::class)->setErrorType('validation');

            $this->setResolverArguments($root, $args, $context, $resolveInfo);

            $argumentValues->each(
                function (ArgumentValue $argumentValue) use (&$args): void {
                    $this->currentArgumentValueInstance = $argumentValue;

                    $noValuePassedForThisArgument = ! array_key_exists($argumentValue->getName(), $args);

                    // because we are passing by reference, we need a variable to contain the null value.
                    if ($noValuePassedForThisArgument) {
                        $argValue = new NoValue();
                    } else {
                        $argValue = &$args[$argumentValue->getName()];
                    }

                    $this->handleArgWithAssociatedDirectivesRecursively(
                        $argumentValue->getType(),
                        $argValue,
                        $argumentValue->getAstNode(),
                        [$argumentValue->getName()]
                    );
                }
            );

            // Validate arguments placed before `ValidationDirective`s
            $this->validateArgumentsBeforeValidationDirectives($root, $args, $context, $resolveInfo);

            // Handle `ArgDirective`s after `ValidationDirective`s
            $this->handleArgDirectivesAfterValidationDirectives($root, $args, $context, $resolveInfo);

            // We (ab)use the ResolveInfo as a way of passing down the query filter
            // to the final resolver
            $resolveInfo->queryFilter = $this->queryFilter;

            return $resolver($root, $args, $context, $resolveInfo);
        };
    }

    /**
     * Handle the ArgMiddleware.
     *
     * @param InputType                $type
     * @param mixed                    $argValue
     * @param InputValueDefinitionNode $astNode
     * @param mixed[]                  $argumentPath
     *
     * @return void
     */
<<<<<<< HEAD
    protected function handleArgWithAssociatedDirectivesRecursively(
        InputType $type,
        &$argValue,
        InputValueDefinitionNode $astNode,
        array $argumentPath
    ): void {
        if ($argValue instanceof NoValue || null === $argValue) {
=======
    protected function handleArgWithAssociatedDirectivesRecursively(InputType $type, &$argValue, InputValueDefinitionNode $astNode, array $argumentPath)
    {
        if ($argValue instanceof NoValue || $argValue === null) {
>>>>>>> 60507b32
            // Handle `ListOfType` with associated directives which implement `ArgDirectiveForArray`
            if ($type instanceof ListOfType) {
                $this->handleArgWithAssociatedDirectives($astNode, $argValue, $argumentPath, ArgDirectiveForArray::class);
                // No need to consider the rules for the elements of the list, since we know it is empty
                return;
            }

            // Handle `InputObjectType` and all other leaf types
            $this->handleArgWithAssociatedDirectives($astNode, $argValue, $argumentPath);

            return;
        }

        if ($type instanceof NonNull) {
            $this->handleArgWithAssociatedDirectivesRecursively($type->getWrappedType(), $argValue, $astNode, $argumentPath);

            return;
        }

        if ($type instanceof InputObjectType) {
            collect($type->getFields())
                ->each(
                    function (InputObjectField $field) use ($argumentPath, &$argValue): void {
                        $noValuePassedForThisArgument = ! array_key_exists($field->name, $argValue);

                        // because we are passing by reference, we need a variable to contain the null value.
                        if ($noValuePassedForThisArgument) {
                            $value = new NoValue();
                        } else {
                            $value = &$argValue[$field->name];
                        }

                        $this->handleArgWithAssociatedDirectivesRecursively(
                            $field->type,
                            $value,
                            $field->astNode,
                            $this->addPath($argumentPath, $field->name)
                        );
                    }
                );

            return;
        }

        if ($type instanceof ListOfType) {
            $argValue = $this->handleArgWithAssociatedDirectives($astNode, $argValue, $argumentPath, ArgDirectiveForArray::class);

            foreach ($argValue as $key => $fieldValue) {
                // here we are passing by reference so the `$argValue[$key]` is intended.
                $this->handleArgWithAssociatedDirectivesRecursively(
                    $type->ofType,
                    $argValue[$key],
                    $astNode,
                    $this->addPath($argumentPath, $key)
                );
            }

            return;
        }

        // all other leaf types
        $argValue = $this->handleArgWithAssociatedDirectives($astNode, $argValue, $argumentPath);
    }

    /**
     * @param InputValueDefinitionNode $astNode
     * @param mixed                    $argValue
     * @param mixed[]                  $argumentPath
     * @param string                   $mustImplementClass
     *
     * @return mixed
     */
    protected function handleArgWithAssociatedDirectives(
        InputValueDefinitionNode $astNode,
        $argValue,
        array $argumentPath,
        ?string $mustImplementClass = null
    ) {
        $directives = $this->directiveFactory->createArgDirectives($astNode);

        if ($mustImplementClass) {
            $directives = $directives->filter(function ($directive) use ($mustImplementClass): bool {
                return $directive instanceof $mustImplementClass;
            });
        }

        return $this->handleArgDirectives($astNode, $argValue, $argumentPath, $directives);
    }

    /**
     * @param InputValueDefinitionNode $astNode
     * @param mixed                    $argumentValue
     * @param mixed[]                  $argumentPath
     * @param Collection               $directives
     *
     * @return mixed
     */
    protected function handleArgDirectives(
        InputValueDefinitionNode $astNode,
        $argumentValue,
        array $argumentPath,
        Collection $directives
    ) {
        if ($directives->isEmpty()) {
            return $argumentValue;
        }

        $this->prepareDirectives($astNode, $argumentPath, $directives);

        foreach ($directives as $directive) {
            // Remove the directive from the list to avoid evaluating
            // the same directive twice
            $directives->shift();

            // Pause the iteration once we hit any directive that has to do
            // with validation. We will resume running through the remaining
            // directives later, after we completed validation
            if ($directive instanceof ArgValidationDirective) {
                $this->collectRulesAndMessages($directive, $argumentPath);
                break;
            }

            if ($directive instanceof ArgTransformerDirective && ! $argumentValue instanceof NoValue) {
                $argumentValue = $directive->transform($argumentValue);
            }

            if ($directive instanceof ArgFilterDirective) {
                $this->injectArgumentFilter($directive, $astNode);
            }
        }

        // If directives remain, snapshot the state that we are in now
        // to allow resuming after validation has run
        if ($directives->count()) {
            $this->currentHandlerArgsOfArgDirectivesAfterValidationDirective[] = [$astNode, $argumentValue, $argumentPath, $directives];
        }

        return $argumentValue;
    }

    /**
     * @param InputValueDefinitionNode $astNode
     * @param mixed[]                  $argumentPath
     * @param Collection               $directives
     *
     * @return void
     */
    protected function prepareDirectives(InputValueDefinitionNode $astNode, array $argumentPath, Collection $directives): void
    {
        $directives->each(function (Directive $directive) use ($astNode, $argumentPath): void {
            if ($directive instanceof HasErrorBuffer) {
                $directive->setErrorBuffer($this->currentValidationErrorBuffer);
            }

            if ($directive instanceof HasArgumentPath) {
                $directive->setArgumentPath($argumentPath);
            }
        });
    }

    /**
     * @param ArgValidationDirective $directive
     * @param mixed[]                $argumentPath
     *
     * @return void
     */
    protected function collectRulesAndMessages(ArgValidationDirective $directive, array $argumentPath): void
    {
        $this->currentRules = array_merge($this->currentRules, $directive->getRules());
        $this->currentMessages = array_merge($this->currentMessages, $directive->getMessages());
    }

    /**
     * @param ArgFilterDirective       $argFilterDirective
     * @param InputValueDefinitionNode $inputValueDefinition
     *
     * @return void
     */
    protected function injectArgumentFilter(ArgFilterDirective $argFilterDirective, InputValueDefinitionNode $inputValueDefinition): void
    {
        $argumentName = $inputValueDefinition->name->value;
        $directiveDefinition = ASTHelper::directiveDefinition($inputValueDefinition, $argFilterDirective->name());
        $columnName = ASTHelper::directiveArgValue($directiveDefinition, 'key', $argumentName);

        $this->queryFilter->addArgumentFilter(
            $argumentName,
            $columnName,
            $argFilterDirective
        );
    }

    /**
     * Append a path to the base path to create a new path.
     *
     * @param mixed[]    $basePath
     * @param string|int $pathToBeAdded
     *
     * @return mixed[]
     */
    protected function addPath(array $basePath, $pathToBeAdded): array
    {
        $basePath[] = $pathToBeAdded;

        return $basePath;
    }

    /**
     * Gather the error messages from each type of directive.
     *
     * @return string
     */
    protected function getValidationErrorMessage(): string
    {
        $path = implode(
            '.',
            $this->resolveInfo()->path
        );

        return "Validation failed for the field [$path].";
    }

    /**
     * @param mixed          $root
     * @param array          $args
     * @param GraphQLContext $context
     * @param ResolveInfo    $resolveInfo
     *
     * @throws \Exception
     *
     * @return void
     */
    protected function validateArgumentsBeforeValidationDirectives($root, array $args, GraphQLContext $context, ResolveInfo $resolveInfo): void
    {
        if (! $this->currentRules) {
            return;
        }

        $validator = validator(
            $args,
            $this->currentRules,
            $this->currentMessages,
            [
                'root' => $root,
                'context' => $context,
                // This makes it so that we get an instance of our own Validator class
                'resolveInfo' => $resolveInfo,
            ]
        );

        if ($validator->fails()) {
            $messageBag = $validator->errors();
            foreach ($messageBag->getMessages() as $key => $errorMessages) {
                foreach ($errorMessages as $errorMessage) {
                    $this->currentValidationErrorBuffer->push($errorMessage, $key);
                }
            }
        }

        $this->flushErrorBufferIfHasErrors();

        // reset current rules and messages
        $this->currentRules = [];
        $this->currentMessages = [];
    }

    /**
     * @throws \Exception
     *
     * @return void
     */
    protected function flushErrorBufferIfHasErrors(): void
    {
        if ($this->currentValidationErrorBuffer->hasErrors()) {
            $this->currentValidationErrorBuffer->flush(
                $this->getValidationErrorMessage()
            );
        }
    }

    /**
     * @param mixed          $root
     * @param array          $args
     * @param GraphQLContext $context
     * @param ResolveInfo    $resolveInfo
     *
     * @throws \Exception
     *
     * @return void
     */
    protected function handleArgDirectivesAfterValidationDirectives($root, array &$args, GraphQLContext $context, ResolveInfo $resolveInfo): void
    {
        if (! $this->currentHandlerArgsOfArgDirectivesAfterValidationDirective) {
            return;
        }

        // copy
        $currentHandlerArgsOfArgDirectivesAfterValidationDirective = $this->currentHandlerArgsOfArgDirectivesAfterValidationDirective;

        // reset
        $this->currentHandlerArgsOfArgDirectivesAfterValidationDirective = [];

        foreach ($currentHandlerArgsOfArgDirectivesAfterValidationDirective as $handlerArgs) {
            $value = $this->handleArgDirectives(...$handlerArgs);

            if ($value instanceof NoValue) {
                continue;
            }

            $path = implode('.', $handlerArgs[2]);
            data_set($args, $path, $value);
        }

        if ($this->currentHandlerArgsOfArgDirectivesAfterValidationDirective) {
            $this->validateArgumentsBeforeValidationDirectives($root, $args, $context, $resolveInfo);
            $this->handleArgDirectivesAfterValidationDirectives($root, $args, $context, $resolveInfo);
        }
    }
}<|MERGE_RESOLUTION|>--- conflicted
+++ resolved
@@ -249,19 +249,13 @@
      *
      * @return void
      */
-<<<<<<< HEAD
     protected function handleArgWithAssociatedDirectivesRecursively(
         InputType $type,
         &$argValue,
         InputValueDefinitionNode $astNode,
         array $argumentPath
     ): void {
-        if ($argValue instanceof NoValue || null === $argValue) {
-=======
-    protected function handleArgWithAssociatedDirectivesRecursively(InputType $type, &$argValue, InputValueDefinitionNode $astNode, array $argumentPath)
-    {
         if ($argValue instanceof NoValue || $argValue === null) {
->>>>>>> 60507b32
             // Handle `ListOfType` with associated directives which implement `ArgDirectiveForArray`
             if ($type instanceof ListOfType) {
                 $this->handleArgWithAssociatedDirectives($astNode, $argValue, $argumentPath, ArgDirectiveForArray::class);
