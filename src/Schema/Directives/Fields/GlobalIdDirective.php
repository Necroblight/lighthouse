--- conflicted
+++ resolved
@@ -6,7 +6,6 @@
 use Nuwave\Lighthouse\Execution\Utils\GlobalId;
 use Nuwave\Lighthouse\Schema\Values\FieldValue;
 use Nuwave\Lighthouse\Schema\Directives\BaseDirective;
-use Nuwave\Lighthouse\Support\Contracts\GraphQLContext;
 use Nuwave\Lighthouse\Support\Contracts\FieldMiddleware;
 use Nuwave\Lighthouse\Support\Contracts\ArgTransformerDirective;
 
@@ -37,13 +36,8 @@
 
         return $next(
             $value->setResolver(
-<<<<<<< HEAD
-                function ($root, array $args, GraphQLContext $context, ResolveInfo $resolveInfo) use ($type, $resolver) {
-                    $resolvedValue = \call_user_func_array($resolver, \func_get_args());
-=======
-                function ($root, $args, $context, ResolveInfo $resolveInfo) use ($type, $resolver) {
+                function () use ($type, $resolver) {
                     $resolvedValue = call_user_func_array($resolver, func_get_args());
->>>>>>> 60507b32
 
                     return GlobalId::encode(
                         $type,
