--- conflicted
+++ resolved
@@ -16,11 +16,7 @@
      *
      * @return string
      */
-<<<<<<< HEAD
-    public function name():string
-=======
     public function name(): string
->>>>>>> ffbd6728
     {
         return 'can';
     }
