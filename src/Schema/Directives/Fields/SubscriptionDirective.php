--- conflicted
+++ resolved
@@ -2,21 +2,7 @@
 
 namespace Nuwave\Lighthouse\Schema\Directives\Fields;
 
-<<<<<<< HEAD
-use GraphQL\Type\Definition\ResolveInfo;
-use Nuwave\Lighthouse\Schema\Values\FieldValue;
-use Nuwave\Lighthouse\Subscriptions\Subscriber;
-use Nuwave\Lighthouse\Schema\Directives\BaseDirective;
-use Nuwave\Lighthouse\Support\Contracts\FieldResolver;
-use Nuwave\Lighthouse\Schema\Types\GraphQLSubscription;
-use Nuwave\Lighthouse\Support\Contracts\GraphQLContext;
-use Nuwave\Lighthouse\Subscriptions\SubscriptionRegistry;
-use Nuwave\Lighthouse\Schema\Extensions\ExtensionRegistry;
-use Nuwave\Lighthouse\Schema\Extensions\SubscriptionExtension;
-use Nuwave\Lighthouse\Subscriptions\Exceptions\UnauthorizedSubscriber;
-=======
 use Nuwave\Lighthouse\Support\Contracts\Directive;
->>>>>>> ef01c8b3
 
 /**
  * This directive exists as a placeholder and can be used
@@ -24,29 +10,6 @@
  */
 class SubscriptionDirective implements Directive
 {
-<<<<<<< HEAD
-    /**
-     * @var SubscriptionRegistry
-     */
-    protected $registry;
-
-    /**
-     * @var SubscriptionExtension
-     */
-    protected $extension;
-
-    /**
-     * @param SubscriptionRegistry $registry
-     * @param ExtensionRegistry    $extensions
-     */
-    public function __construct(SubscriptionRegistry $registry, ExtensionRegistry $extensions)
-    {
-        $this->registry = $registry;
-        $this->extension = $extensions->get(SubscriptionExtension::name());
-    }
-
-=======
->>>>>>> ef01c8b3
     /**
      * Name of the directive.
      *
@@ -56,55 +19,4 @@
     {
         return 'subscription';
     }
-<<<<<<< HEAD
-
-    /**
-     * Resolve the field directive.
-     *
-     * @param FieldValue $value
-     *
-     * @return FieldValue
-     */
-    public function resolveField(FieldValue $value): FieldValue
-    {
-        $subscription = $this->getSubscription();
-        $fieldName = $value->getFieldName();
-
-        $this->registry->register(
-            $subscription,
-            $value->getFieldName()
-        );
-
-        return $value->setResolver(function ($root, array $args, GraphQLContext $context, ResolveInfo $info) use ($subscription, $fieldName) {
-            if ($root instanceof Subscriber) {
-                return $subscription->resolve($root->root, $args, $context, $info);
-            }
-
-            $subscriber = Subscriber::initialize(
-                $args,
-                $context,
-                $info,
-                $this->extension->currentQuery()
-            );
-
-            if (! $subscription->can($subscriber)) {
-                throw new UnauthorizedSubscriber('Unauthorized subscription request');
-            }
-
-            $this->registry->subscriber(
-                $subscriber,
-                $subscription->encodeTopic($subscriber, $fieldName)
-            );
-        });
-    }
-
-    /**
-     * @return GraphQLSubscription
-     */
-    protected function getSubscription(): GraphQLSubscription
-    {
-        return app($this->directiveArgValue('class'));
-    }
-=======
->>>>>>> ef01c8b3
 }