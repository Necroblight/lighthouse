<?php

namespace Nuwave\Lighthouse\Schema\Directives\Fields;

use Carbon\Carbon;
use GraphQL\Deferred;
use Illuminate\Support\Facades\Cache;
use GraphQL\Language\AST\DirectiveNode;
use GraphQL\Type\Definition\ResolveInfo;
use Nuwave\Lighthouse\Schema\Values\NodeValue;
use Nuwave\Lighthouse\Schema\Values\CacheValue;
use Nuwave\Lighthouse\Schema\Values\FieldValue;
use Nuwave\Lighthouse\Exceptions\DirectiveException;
use Nuwave\Lighthouse\Schema\Directives\BaseDirective;
use Nuwave\Lighthouse\Support\Contracts\GraphQLContext;
use Nuwave\Lighthouse\Support\Contracts\FieldMiddleware;

class CacheDirective extends BaseDirective implements FieldMiddleware
{
    /**
     * Name of the directive.
     *
     * @return string
     */
    public function name(): string
    {
        return 'cache';
    }

    /**
     * Resolve the field directive.
     *
     * @param FieldValue $value
     * @param \Closure   $next
     *
     * @throws DirectiveException
     *
     * @return FieldValue
     */
    public function handleField(FieldValue $value, \Closure $next): FieldValue
    {
        $this->setNodeKey(
            $value->getParent()
        );

        $value = $next($value);
        $resolver = $value->getResolver();
        $maxAge = $this->directiveArgValue('maxAge');
        $privateCache = $this->directiveArgValue('private', false);

        return $value->setResolver(function ($root, array $args, GraphQLContext $context, ResolveInfo $info) use ($value, $resolver, $maxAge, $privateCache) {
            /** @var Cache $cache */
            $cache = app('cache');
            $cacheValue = new CacheValue([
                'field_value' => $value,
                'root' => $root,
                'args' => $args,
                'context' => $context,
                'resolve_info' => $info,
                'private_cache' => $privateCache,
            ]);

            $useTags = $this->useTags();
            $cacheExp = $maxAge
                ? Carbon::now()->addSeconds($maxAge)
                : null;
            $cacheKey = $cacheValue->getKey();
            $cacheTags = $cacheValue->getTags();
            $cacheHas = $useTags
                ? $cache->tags($cacheTags)->has($cacheKey)
                : $cache->has($cacheKey);

            if ($cacheHas) {
                return $useTags
                    ? $cache->tags($cacheTags)->get($cacheKey)
                    : $cache->get($cacheKey);
            }

            $resolvedValue = $resolver($root, $args, $context, $info);

            ($resolvedValue instanceof Deferred)
                ? $resolvedValue->then(function ($result) use ($cache, $cacheKey, $cacheExp, $cacheTags): void {
                    $this->store($cache, $cacheKey, $result, $cacheExp, $cacheTags);
                })
                : $this->store($cache, $cacheKey, $resolvedValue, $cacheExp, $cacheTags);

            return $resolvedValue;
        });
    }

    /**
     * Store value in cache.
     *
     * @param Cache       $cache
     * @param string      $key
     * @param mixed       $value
     * @param Carbon|null $expiration
     * @param array       $tags
     *
     * @return void
     */
    protected function store(Cache $cache, string $key, $value, ?Carbon $expiration, array $tags): void
    {
        $supportsTags = $this->useTags();

        if ($expiration) {
            $supportsTags
                ? $cache->tags($tags)->put($key, $value, $expiration)
                : $cache->put($key, $value, $expiration);

            return;
        }

        $supportsTags
            ? $cache->tags($tags)->forever($key, $value)
            : $cache->forever($key, $value);
    }

    /**
     * Check if tags should be used.
     *
     * @return bool
     */
    protected function useTags(): bool
    {
        return config('lighthouse.cache.tags', false)
            && method_exists(app('cache')->store(), 'tags');
    }

    /**
     * Set node's cache key.
     *
     * @param NodeValue $nodeValue
     *
     * @throws DirectiveException
     *
     * @return void
     */
    protected function setNodeKey(NodeValue $nodeValue): void
    {
        if ($nodeValue->getCacheKey()) {
            return;
        }

        $fields = data_get($nodeValue->getTypeDefinition(), 'fields', []);
        $nodeKey = collect($fields)->reduce(function ($key, $field): ?string {
            if ($key) {
                return $key;
            }

            $hasCacheKey = collect(data_get($field, 'directives', []))
<<<<<<< HEAD
                ->contains(function (DirectiveNode $directive): bool {
                    return 'cacheKey' === $directive->name->value;
=======
                ->contains(function (DirectiveNode $directive) {
                    return $directive->name->value === 'cacheKey';
>>>>>>> 60507b32
                });

            return $hasCacheKey ? data_get($field, 'name.value') : $key;
        });

        if (! $nodeKey) {
            $nodeKey = collect($fields)->reduce(function ($key, $field): ?string {
                if ($key) {
                    return $key;
                }

                $type = $field->type;
                while (! is_null(data_get($type, 'type'))) {
                    $type = data_get($type, 'type');
                }

                return data_get($type, 'name.value') === 'ID'
                    ? data_get($field, 'name.value')
                    : $key;
            });
        }

        if (! $nodeKey && $nodeValue->getTypeDefinitionName() !== 'Query') {
            $message = sprintf(
                'No @cacheKey or ID field defined on %s',
                $nodeValue->getTypeDefinitionName()
            );

            throw new DirectiveException($message);
        }

        $nodeValue->setCacheKey($nodeKey);
    }
}<|MERGE_RESOLUTION|>--- conflicted
+++ resolved
@@ -149,13 +149,8 @@
             }
 
             $hasCacheKey = collect(data_get($field, 'directives', []))
-<<<<<<< HEAD
                 ->contains(function (DirectiveNode $directive): bool {
-                    return 'cacheKey' === $directive->name->value;
-=======
-                ->contains(function (DirectiveNode $directive) {
                     return $directive->name->value === 'cacheKey';
->>>>>>> 60507b32
                 });
 
             return $hasCacheKey ? data_get($field, 'name.value') : $key;
