--- conflicted
+++ resolved
@@ -26,11 +26,7 @@
      * Resolve the field directive.
      *
      * @param FieldValue $value
-<<<<<<< HEAD
-     * @param \Closure    $next
-=======
      * @param \Closure $next
->>>>>>> e2e87c74
      *
      * @return FieldValue
      */
