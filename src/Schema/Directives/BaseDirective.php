--- conflicted
+++ resolved
@@ -44,10 +44,7 @@
     /**
      * Returns the name of the used directive.
      *
-<<<<<<< HEAD
-=======
      * TODO: Change to a strongly typed hint in v5
->>>>>>> 04d1e772
      * @return string
      */
     public function name(): string
