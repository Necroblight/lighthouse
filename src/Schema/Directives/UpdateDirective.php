--- conflicted
+++ resolved
@@ -18,7 +18,6 @@
     protected $databaseManager;
 
     /**
-<<<<<<< HEAD
      * The GlobalId resolver.
      *
      * @var \Nuwave\Lighthouse\Support\Contracts\GlobalId
@@ -36,14 +35,6 @@
     {
         $this->db = $database;
         $this->globalId = $globalId;
-=======
-     * @param  \Illuminate\Database\DatabaseManager  $databaseManager
-     * @return void
-     */
-    public function __construct(DatabaseManager $databaseManager)
-    {
-        $this->databaseManager = $databaseManager;
->>>>>>> 6632a470
     }
 
     /**
