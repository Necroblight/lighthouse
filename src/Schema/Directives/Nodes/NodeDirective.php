<?php

namespace Nuwave\Lighthouse\Schema\Directives\Nodes;

use GraphQL\Language\AST\Node;
use Nuwave\Lighthouse\Schema\NodeRegistry;
use Nuwave\Lighthouse\Schema\TypeRegistry;
use Nuwave\Lighthouse\Schema\AST\DocumentAST;
use Nuwave\Lighthouse\Schema\Values\NodeValue;
use Nuwave\Lighthouse\Schema\Directives\BaseDirective;
use Nuwave\Lighthouse\Support\Contracts\NodeMiddleware;
use Nuwave\Lighthouse\Support\Contracts\NodeManipulator;
use Nuwave\Lighthouse\Support\Traits\AttachesNodeInterface;

class NodeDirective extends BaseDirective implements NodeMiddleware, NodeManipulator
{
    use AttachesNodeInterface;

    /**
     * Directive name.
     *
     * @return string
     */
    public function name()
    {
        return 'node';
    }

    /**
     * Handle type construction.
     *
     * @param NodeValue $value
     * @param \Closure $next
     *
     * @return NodeValue
     */
    public function handleNode(NodeValue $value, \Closure $next)
    {
        resolve(NodeRegistry::class)->node(
            $value->getNodeName(),
            // Resolver for the node itself
            $this->getResolver(),
            // Interface type resolver
            $this->getTypeResolver($value)
        );

        return $next($value);
    }

    /**
     * @param NodeValue $value
     *
     * @return \Closure
     */
    protected function getTypeResolver(NodeValue $value): \Closure
    {
        $nodeName = $value->getNodeName();

<<<<<<< HEAD
            return function () use ($nodeName) {
                return resolve(TypeRegistry::class)->get($nodeName);
            };
        }

        list($className, $method) = explode('@', $resolver);

        return function ($id) use ($className, $method) {
            $instance = resolve($className);

            return call_user_func_array([$instance, $method], [$id]);
        };
=======
        return $this->getResolver(
            function () use ($nodeName) {
                return graphql()->types()->get($nodeName);
            },
            'typeResolver'
        );
>>>>>>> 7d3a7b6e
    }

    /**
     * @param Node $node
     * @param DocumentAST $current
     * @param DocumentAST $original
     *
     * @throws \Exception
     *
     * @return DocumentAST
     */
    public function manipulateSchema(Node $node, DocumentAST $current, DocumentAST $original)
    {
        return $this->attachNodeInterfaceToObjectType($node, $current);
    }
}<|MERGE_RESOLUTION|>--- conflicted
+++ resolved
@@ -56,27 +56,12 @@
     {
         $nodeName = $value->getNodeName();
 
-<<<<<<< HEAD
-            return function () use ($nodeName) {
-                return resolve(TypeRegistry::class)->get($nodeName);
-            };
-        }
-
-        list($className, $method) = explode('@', $resolver);
-
-        return function ($id) use ($className, $method) {
-            $instance = resolve($className);
-
-            return call_user_func_array([$instance, $method], [$id]);
-        };
-=======
         return $this->getResolver(
             function () use ($nodeName) {
-                return graphql()->types()->get($nodeName);
+                return resolve(TypeRegistry::class)->get($nodeName);
             },
             'typeResolver'
         );
->>>>>>> 7d3a7b6e
     }
 
     /**
