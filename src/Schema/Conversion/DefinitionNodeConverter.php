--- conflicted
+++ resolved
@@ -56,13 +56,8 @@
         return collect($wrappers)
             ->reverse()
             ->reduce(
-<<<<<<< HEAD
                 function (Type $type, string $kind): Type {
-                    if (NodeKind::NON_NULL_TYPE === $kind) {
-=======
-                function (Type $type, string $kind) {
                     if ($kind === NodeKind::NON_NULL_TYPE) {
->>>>>>> 60507b32
                         return Type::nonNull($type);
                     } elseif ($kind === NodeKind::LIST_TYPE) {
                         return Type::listOf($type);
