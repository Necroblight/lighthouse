--- conflicted
+++ resolved
@@ -201,11 +201,7 @@
         }
 
         return \Closure::fromCallable(
-<<<<<<< HEAD
              [Executor::class, 'defaultFieldResolver']
-=======
-             [\GraphQL\Executor\Executor::class, 'defaultFieldResolver']
->>>>>>> f41a3bb3
          );
     }
 
@@ -222,11 +218,7 @@
             case 'Mutation':
                 return (array) config('lighthouse.namespaces.mutations');
             default:
-<<<<<<< HEAD
                return [];
-=======
-                return;
->>>>>>> f41a3bb3
         }
     }
 
@@ -257,7 +249,14 @@
     }
 
     /**
-<<<<<<< HEAD
+     * @return string|null
+     */
+    public function getDeprecationReason(): ?string
+    {
+        return $this->deprecationReason;
+    }
+
+    /**
      * Is the parent of this field one of the root types?
      *
      * @return bool
@@ -268,12 +267,5 @@
             $this->getParentName(),
             ['Query', 'Mutation']
         );
-=======
-     * @return string|null
-     */
-    public function getDeprecationReason(): ?string
-    {
-        return $this->deprecationReason;
->>>>>>> f41a3bb3
     }
 }