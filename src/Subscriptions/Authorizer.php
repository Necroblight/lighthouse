--- conflicted
+++ resolved
@@ -66,15 +66,10 @@
             }
 
             $authorized = $subscriptions->reduce(
-<<<<<<< HEAD
                 function ($authorized, GraphQLSubscription $subscription) use ($subscriber, $request): bool {
-                    return false === $authorized
+                    return $authorized === false
                         ? false
                         : $subscription->authorize($subscriber, $request);
-=======
-                function ($authorized, GraphQLSubscription $subscription) use ($subscriber, $request) {
-                    return $authorized === false ? false : $subscription->authorize($subscriber, $request);
->>>>>>> 60507b32
                 }
             );
 
