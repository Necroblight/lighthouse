--- conflicted
+++ resolved
@@ -9,13 +9,10 @@
 use Illuminate\Database\Eloquent\Relations\MorphOne;
 use Illuminate\Database\Eloquent\Relations\Relation;
 use Illuminate\Database\Eloquent\Relations\BelongsTo;
-<<<<<<< HEAD
 use Illuminate\Database\Eloquent\Relations\MorphMany;
 use Illuminate\Database\Eloquent\Relations\MorphToMany;
 use Illuminate\Database\Eloquent\ModelNotFoundException;
 use Illuminate\Database\Eloquent\Relations\BelongsToMany;
-=======
->>>>>>> ef01c8b3
 
 class MutationExecutor
 {
@@ -48,7 +45,7 @@
             $relation = $model->{$relationName}();
 
             collect($nestedOperations)->each(function ($values, string $operationKey) use ($relation) {
-<<<<<<< HEAD
+
                 if ('create' === $operationKey) {
                     self::handleMultiRelationCreate(collect($values), $relation);
                 }
@@ -108,12 +105,8 @@
             $relation = $model->{$relationName}();
 
             collect($nestedOperations)->each(function ($values, string $operationKey) use ($relation) {
-                if ('create' === $operationKey) {
-                    self::handleMultiRelationCreate(collect($values), $relation);
-=======
                 if ($operationKey === 'create') {
-                    self::handleHasManyCreate(collect($values), $relation);
->>>>>>> ef01c8b3
+                    self::handleMultiRelationCreate(collect($values), $relation);
                 }
             });
         });
@@ -217,13 +210,9 @@
             $relation = $model->{$relationName}();
 
             collect($nestedOperations)->each(function ($values, string $operationKey) use ($relation): void {
-<<<<<<< HEAD
-                if ('create' === $operationKey) {
-                    self::handleMultiRelationCreate(collect($values), $relation);
-=======
+
                 if ($operationKey === 'create') {
-                    self::handleHasManyCreate(collect($values), $relation);
->>>>>>> ef01c8b3
+                    self::handleMultiRelationCreate(collect($values), $relation);
                 }
 
                 if ($operationKey === 'update') {
