--- conflicted
+++ resolved
@@ -52,17 +52,13 @@
                         )
                     )
                     ->setTypeDefinition(
-<<<<<<< HEAD
                         static::createHasConditionsInputType(
                             static::DEFAULT_WHERE_CONDITIONS,
                             'Dynamic HAS conditions for WHERE condition queries.'
                         )
                     )
                     ->setTypeDefinition(
-                        PartialParser::enumTypeDefinition(
-=======
                         Parser::enumTypeDefinition(
->>>>>>> 35424da5
                             $operator->enumDefinition()
                         )
                     )
@@ -82,16 +78,12 @@
         /** @var \Nuwave\Lighthouse\WhereConditions\Operator $operator */
         $operator = app(Operator::class);
 
-<<<<<<< HEAD
-        $operatorName = self::operatorName($operator);
-=======
         $operatorName = Parser
             ::enumTypeDefinition(
                 $operator->enumDefinition()
             )
             ->name
             ->value;
->>>>>>> 35424da5
         $operatorDefault = $operator->default();
 
         return Parser::inputObjectTypeDefinition(/** @lang GraphQL */ <<<GRAPHQL
