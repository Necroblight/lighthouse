--- conflicted
+++ resolved
@@ -6,18 +6,10 @@
 use GraphQL\Type\Schema;
 use GraphQL\GraphQL as GraphQLBase;
 use GraphQL\Executor\ExecutionResult;
-<<<<<<< HEAD
-use Illuminate\Support\Facades\Cache;
 use GraphQL\Validator\Rules\QueryDepth;
-use Illuminate\Support\Facades\Request;
 use Nuwave\Lighthouse\Support\Pipeline;
-=======
-use Nuwave\Lighthouse\Support\Pipeline;
-use GraphQL\Validator\Rules\QueryDepth;
 use GraphQL\Validator\DocumentValidator;
 use Nuwave\Lighthouse\Events\BuildingAST;
-use Nuwave\Lighthouse\Schema\TypeRegistry;
->>>>>>> 0b0fbd6b
 use Nuwave\Lighthouse\Schema\NodeRegistry;
 use Nuwave\Lighthouse\Schema\TypeRegistry;
 use Nuwave\Lighthouse\Schema\SchemaBuilder;
@@ -85,55 +77,21 @@
      */
     public function executeQuery(string $query, $context = null, $variables = [], $rootValue = null, $operationName = null): ExecutionResult
     {
-<<<<<<< HEAD
-        $schema = $this->executableSchema ?: $this->buildSchema();
-        $operationName = $operationName ?: Request::input('operationName');
-
-=======
->>>>>>> 0b0fbd6b
+        $operationName = $operationName ?: app('request')->input('operationName');
+
         $result = GraphQLBase::executeQuery(
             $this->prepSchema(),
             $query,
             $rootValue,
             $context,
             $variables,
-<<<<<<< HEAD
             $operationName,
-=======
-            app('request')->input('operationName'),
->>>>>>> 0b0fbd6b
             null,
             $this->getValidationRules() + DocumentValidator::defaultRules()
         );
 
         $result->extensions = $this->extensionRegistry->jsonSerialize();
 
-<<<<<<< HEAD
-        $result->setErrorsHandler(function (array $errors, callable $formatter): array {
-            // Do report: Errors that are not client safe, schema definition errors
-            // Do not report: Validation, Errors that are meant for the final user
-            // Misformed Queries: Log if you are dog-fooding your app
-
-            /**
-             * Handlers are defined as classes in the config.
-             * They must implement the Interface \Nuwave\Lighthouse\Execution\ErrorHandler
-             * This allows the user to register multiple handlers and pipe the errors through.
-             */
-            $handlers = config('lighthouse.error_handlers', []);
-
-            return array_map(
-                function (Error $error) use ($handlers, $formatter) {
-                    return $this->pipeline
-                        ->send($error)
-                        ->through($handlers)
-                        ->then(function (Error $error) use ($formatter) {
-                            return $formatter($error);
-                        });
-                },
-                $errors
-            );
-        });
-=======
         $result->setErrorsHandler(
             function (array $errors, callable $formatter): array {
                 // Do report: Errors that are not client safe, schema definition errors
@@ -152,7 +110,7 @@
                         return $this->pipeline
                             ->send($error)
                             ->through($handlers)
-                            ->then(function (Error $error) use ($formatter){
+                            ->then(function (Error $error) use ($formatter) {
                                 return $formatter($error);
                             });
                     },
@@ -160,7 +118,6 @@
                 );
             }
         );
->>>>>>> 0b0fbd6b
 
         return $result;
     }
@@ -176,61 +133,16 @@
      */
     public function prepSchema(): Schema
     {
-        if(empty($this->executableSchema)){
+        if (empty($this->executableSchema)) {
             $this->executableSchema = $this->schemaBuilder->build(
                 $this->documentAST()
             );
         }
-        
+
         return $this->executableSchema;
     }
 
     /**
-<<<<<<< HEAD
-     * @param string $query
-     * @param mixed  $context
-     * @param array  $variables
-     * @param mixed  $rootValue
-     * @param string $operationName
-     *
-     * @return array
-     *
-     * @deprecated use executeQuery()->toArray() instead. This allows to control the debug settings.
-     */
-    public function execute(string $query, $context = null, $variables = [], $rootValue = null, $operationName = null): array
-    {
-        return $this->queryAndReturnResult($query, $context, $variables, $rootValue, $operationName)->toArray();
-    }
-
-    /**
-     * @param string $query
-     * @param mixed  $context
-     * @param array  $variables
-     * @param mixed  $rootValue
-     * @param string $operationName
-     *
-     * @return \GraphQL\Executor\ExecutionResult
-     *
-     * @deprecated renamed to executeQuery to match webonyx/graphql-php
-     */
-    public function queryAndReturnResult(string $query, $context = null, $variables = [], $rootValue = null, $operationName = null): ExecutionResult
-    {
-        return $this->executeQuery($query, $context, $variables, $rootValue, $operationName);
-    }
-
-    /**
-     * Build a new executable schema.
-     *
-     * @return Schema
-     */
-    public function buildSchema(): Schema
-    {
-        $documentAST = $this->documentAST();
-
-        $this->executableSchema = $this->schemaBuilder->build($documentAST);
-
-        return $this->executableSchema;
-=======
      * Construct the validation rules from the config.
      *
      * @return array
@@ -242,7 +154,6 @@
             new QueryDepth(config('lighthouse.security.max_query_depth', 0)),
             new DisableIntrospection(config('lighthouse.security.disable_introspection', false)),
         ];
->>>>>>> 0b0fbd6b
     }
 
     /**
@@ -255,11 +166,7 @@
      */
     public function documentAST(): DocumentAST
     {
-<<<<<<< HEAD
-        if (! $this->documentAST) {
-=======
-        if(empty($this->documentAST)){
->>>>>>> 0b0fbd6b
+        if (empty($this->documentAST)) {
             $this->documentAST = config('lighthouse.cache.enable')
                 ? app('cache')->rememberForever(config('lighthouse.cache.key'), function () {
                     return $this->buildAST();
@@ -281,7 +188,7 @@
     protected function buildAST(): DocumentAST
     {
         $schemaString = $this->schemaSourceProvider->getSchemaString();
-    
+
         // Allow to register listeners that add in additional schema definitions.
         // This can be used by plugins to hook into the schema building process
         // while still allowing the user to add in their schema as usual.
@@ -290,8 +197,8 @@
                 new BuildingAST($schemaString)
             )
         )->implode("\n");
-    
-        return ASTBuilder::generate($schemaString . "\n" . $additionalSchemas)
+
+        return ASTBuilder::generate($schemaString."\n".$additionalSchemas)
             ->lock();
     }
 
@@ -337,34 +244,38 @@
 
     /**
      * @param string $query
-     * @param mixed $context
-     * @param array $variables
-     * @param mixed $rootValue
+     * @param mixed  $context
+     * @param array  $variables
+     * @param mixed  $rootValue
+     * @param string $operationName
      *
      * @throws Exceptions\DirectiveException
      *
      * @return array
+     *
      * @deprecated use executeQuery()->toArray() instead. This allows to control the debug settings.
      */
-    public function execute(string $query, $context = null, $variables = [], $rootValue = null): array
-    {
-        return $this->queryAndReturnResult($query, $context, $variables, $rootValue)->toArray();
+    public function execute(string $query, $context = null, $variables = [], $rootValue = null, $operationName = null): array
+    {
+        return $this->queryAndReturnResult($query, $context, $variables, $rootValue, $operationName)->toArray();
     }
 
     /**
      * @param string $query
-     * @param mixed $context
-     * @param array $variables
-     * @param mixed $rootValue
+     * @param mixed  $context
+     * @param array  $variables
+     * @param mixed  $rootValue
+     * @param string $operationName
      *
      * @throws Exceptions\DirectiveException
      *
      * @return \GraphQL\Executor\ExecutionResult
+     *
      * @deprecated renamed to executeQuery to match webonyx/graphql-php
      */
-    public function queryAndReturnResult(string $query, $context = null, $variables = [], $rootValue = null): ExecutionResult
-    {
-        return $this->executeQuery($query, $context, $variables, $rootValue);
+    public function queryAndReturnResult(string $query, $context = null, $variables = [], $rootValue = null, $operationName = null): ExecutionResult
+    {
+        return $this->executeQuery($query, $context, $variables, $rootValue, $operationName);
     }
 
     /**
