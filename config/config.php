--- conflicted
+++ resolved
@@ -93,11 +93,7 @@
         'queries' => 'App\\Http\\GraphQL\\Queries',
         'scalars' => 'App\\Http\\GraphQL\\Scalars',
         'unions' => 'App\\Http\\GraphQL\\Unions',
-<<<<<<< HEAD
-        'interfaces' => 'App\\Http\\GraphQL\\Unions',
-=======
         'interfaces' => 'App\\Http\\GraphQL\\Interfaces',
->>>>>>> 4db038a5
     ],
 
     /*
@@ -150,12 +146,8 @@
     |
     */
     'extensions' => [
-<<<<<<< HEAD
-        //\Nuwave\Lighthouse\Schema\Extensions\TracingExtension::class,
-        \Nuwave\Lighthouse\Schema\Extensions\SubscriptionExtension::class,
-=======
-        // \Nuwave\Lighthouse\Schema\Extensions\TracingExtension::class
->>>>>>> 4db038a5
+        // \Nuwave\Lighthouse\Schema\Extensions\TracingExtension::class,
+        // \Nuwave\Lighthouse\Schema\Extensions\SubscriptionExtension::class,
     ],
 
      /*
