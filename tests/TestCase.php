--- conflicted
+++ resolved
@@ -100,15 +100,7 @@
      */
     protected function queryAndReturnResult(string $schema, string $query, array $variables = []): ExecutionResult
     {
-<<<<<<< HEAD
-=======
-        if ($lighthouse) {
-            $addDefaultSchema = file_get_contents(realpath(__DIR__.'/../assets/schema.graphql'));
-            $schema = $addDefaultSchema."\n".$schema;
-        }
-
         // The schema is injected into the runtime during execution of the query
->>>>>>> 40c502d9
         $this->schema = $schema;
 
         return graphql()->queryAndReturnResult($query, null, $variables);
