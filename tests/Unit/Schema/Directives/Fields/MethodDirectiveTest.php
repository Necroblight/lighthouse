<?php

namespace Tests\Unit\Schema\Directives\Fields;

use Tests\TestCase;
use Illuminate\Support\Arr;

class MethodDirectiveTest extends TestCase
{
    /**
     * @test
     */
    public function itWillCallAMethodToResolveField()
    {
        $result = $this->execute($this->schema(), '
        {
            foo {
                bar
            }
        }
        ');

        $this->assertSame('foo', Arr::get($result, 'data.foo.bar'));
    }

    /**
     * @test
     */
    public function itWillCallAMethodWithArgsToResolveField()
    {
        $result = $this->execute($this->schema(), '
        {
            foo {
                bar(baz: "asdf")
            }
        }
        ');

        $this->assertSame('fooasdf', Arr::get($result, 'data.foo.bar'));
    }

    public function resolve()
    {
        return new Foo();
    }

    protected function schema()
    {
        $resolver = addslashes(self::class).'@resolve';

        return "
        type Query {
            foo: Foo @field(resolver: \"{$resolver}\")
        }
        
        type Foo {
            bar(baz: String): String! @method(name: \"foobar\")
        }
        ";
    }
}

class Foo
{
    public function foobar($root, array $args = []): string
    {
<<<<<<< HEAD
        return 'foo'.array_get($args, 'baz');
=======
        return 'foo' . Arr::get($args, 'baz');
>>>>>>> 71ca0279
    }
}<|MERGE_RESOLUTION|>--- conflicted
+++ resolved
@@ -64,10 +64,6 @@
 {
     public function foobar($root, array $args = []): string
     {
-<<<<<<< HEAD
-        return 'foo'.array_get($args, 'baz');
-=======
         return 'foo' . Arr::get($args, 'baz');
->>>>>>> 71ca0279
     }
 }