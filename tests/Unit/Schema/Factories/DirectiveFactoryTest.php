<?php

namespace Tests\Unit\Schema\Factories;

use Closure;
use Nuwave\Lighthouse\Exceptions\DirectiveException;
use Nuwave\Lighthouse\Schema\AST\PartialParser;
use Nuwave\Lighthouse\Schema\Directives\FieldDirective;
use Nuwave\Lighthouse\Schema\Factories\DirectiveFactory;
use Nuwave\Lighthouse\Schema\Values\FieldValue;
use Nuwave\Lighthouse\Support\Contracts\FieldMiddleware;
use Nuwave\Lighthouse\Support\Contracts\FieldResolver;
use ReflectionProperty;
use Tests\TestCase;

class DirectiveFactoryTest extends TestCase
{
    /**
     * @var \Nuwave\Lighthouse\Schema\Factories\DirectiveFactory
     */
    protected $directiveFactory;

    public function getEnvironmentSetUp($app): void
    {
        $this->directiveFactory = $app->make(DirectiveFactory::class);

        parent::getEnvironmentSetUp($app);
    }

    public function testRegistersLighthouseDirectives(): void
    {
        $this->assertInstanceOf(
            FieldDirective::class,
            $this->directiveFactory->create('field')
        );
    }

    public function testHydratesBaseDirectives(): void
    {
        $fieldDefinition = PartialParser::fieldDefinition(/** @lang GraphQL */ '
            foo: String @field
        ');

        /** @var \Nuwave\Lighthouse\Schema\Directives\FieldDirective $fieldDirective */
        $fieldDirective = $this
            ->directiveFactory
            ->createAssociatedDirectives($fieldDefinition)
            ->first();

        $definitionNode = new ReflectionProperty($fieldDirective, 'definitionNode');
        $definitionNode->setAccessible(true);

        $this->assertSame(
            $fieldDefinition,
            $definitionNode->getValue($fieldDirective)
        );
    }

    public function testSkipsHydrationForNonBaseDirectives(): void
    {
        $fieldDefinition = PartialParser::fieldDefinition(/** @lang GraphQL */ '
            foo: String @foo
        ');

        $directive = new class implements FieldMiddleware {
            public static function definition(): string
            {
            }

            public function handleField(FieldValue $fieldValue, Closure $next): FieldValue
            {
<<<<<<< HEAD
=======
                return $fieldValue;
>>>>>>> 04d1e772
            }
        };

        $this->directiveFactory->setResolved('foo', get_class($directive));

        $directive = $this
            ->directiveFactory
            ->createAssociatedDirectives($fieldDefinition)
            ->first();

        $this->assertObjectNotHasAttribute('definitionNode', $directive);
    }

    public function testThrowsIfDirectiveNameCanNotBeResolved(): void
    {
        $this->expectException(DirectiveException::class);

        $this->directiveFactory->create('bar');
    }

    public function testCanCreateSingleDirective(): void
    {
        $fieldDefinition = PartialParser::fieldDefinition(/** @lang GraphQL */ '
            foo: [Foo!]! @hasMany
        ');

        $resolver = $this->directiveFactory->createSingleDirectiveOfType($fieldDefinition, FieldResolver::class);
        $this->assertInstanceOf(FieldResolver::class, $resolver);
    }

    public function testThrowsExceptionWhenMultipleFieldResolverDirectives(): void
    {
        $this->expectException(DirectiveException::class);

        $fieldDefinition = PartialParser::fieldDefinition(/** @lang GraphQL */ '
            bar: [Bar!]! @hasMany @belongsTo
        ');

        $this->directiveFactory->createSingleDirectiveOfType($fieldDefinition, FieldResolver::class);
    }

    public function testCanCreateMultipleDirectives(): void
    {
        $fieldDefinition = PartialParser::fieldDefinition(/** @lang GraphQL */ '
            bar: String @can(if: ["viewBar"]) @event
        ');

        $middleware = $this->directiveFactory->createAssociatedDirectivesOfType($fieldDefinition, FieldMiddleware::class);
        $this->assertCount(2, $middleware);
    }
}<|MERGE_RESOLUTION|>--- conflicted
+++ resolved
@@ -65,14 +65,12 @@
         $directive = new class implements FieldMiddleware {
             public static function definition(): string
             {
+                return 'foo';
             }
 
             public function handleField(FieldValue $fieldValue, Closure $next): FieldValue
             {
-<<<<<<< HEAD
-=======
                 return $fieldValue;
->>>>>>> 04d1e772
             }
         };
 
