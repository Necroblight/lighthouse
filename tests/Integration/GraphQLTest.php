<?php

namespace Tests\Integration;

use GraphQL\Error\Error;
use Tests\TestCase;
use Tests\Utils\Queries\Bar;
use Tests\Utils\Queries\Foo;

class GraphQLTest extends TestCase
{
<<<<<<< HEAD
    protected $schema = '
    scalar Upload @scalar(class: "Nuwave\\\\Lighthouse\\\\Schema\\\\Types\\\\Scalars\\\\Upload")

    type User {
        id: ID!
        name: String!
        email: String!
        created_at: String!
        updated_at: String!
        tasks: [Task!]! @hasMany
    }

    type Task {
        id: ID!
        name: String!
        created_at: String!
        updated_at: String!
        user: User! @belongsTo
    }

    type Query {
        user: User @auth
    }

    type Mutation {
        upload(file: Upload!): Boolean
=======
    protected $schema = /* @lang GraphQL */ '
    type Query {
        foo: Int
        bar: String
>>>>>>> 33dfc525
    }
    ';

    public function testResolvesQueryViaPostRequest(): void
    {
        $this
            ->graphQL(/* @lang GraphQL */ '
            {
                foo
            }
            ')
            ->assertExactJson([
                'data' => [
                    'foo' => Foo::THE_ANSWER,
                ],
            ]);
    }

    public function testResolvesQueryViaGetRequest(): void
    {
        $this
            ->getJson(
                'graphql?'
                .http_build_query(
                    [
                        'query' => /* @lang GraphQL */ '
                        {
                            foo
                        }
                        ',
                    ]
                )
            )
            ->assertExactJson([
                'data' => [
                    'foo' => Foo::THE_ANSWER,
                ],
            ]);
    }

    public function testResolvesNamedOperation(): void
    {
        $this->postGraphQL([
            'query' => /* @lang GraphQL */ '
                query Foo {
                    foo
                }
                query Bar {
                    bar
                }
            ',
            'operationName' => 'Bar',
        ])->assertExactJson([
            'data' => [
                'bar' => Bar::RESULT,
            ],
        ]);
    }

<<<<<<< HEAD
    public function testResolvesQueryViaMultipartRequest(): void
    {
        $this->multipartGraphQL(
            [
                'operations' => /* @lang JSON */
                    '
                    {
                        "query": "{ user { email } }",
                        "variables": {}
                    }
                ',
                'map' => /* @lang JSON */
                    '{}',
            ],
            []
        )->assertJson([
            'data' => [
                'user' => [
                    'email' => $this->user->email,
=======
    public function testRejectsEmptyRequest(): void
    {
        $this->postGraphQL([])
             ->assertStatus(200)
             ->assertJson([
                 [
                     'errors' => [
                         [
                             'message' => 'Syntax Error: Unexpected <EOF>',
                             'extensions' => [
                                 'category' => 'graphql',
                             ],
                         ],
                     ],
                 ],
             ]);
    }

    public function testRejectsEmptyQuery(): void
    {
        $this->graphQL(/* @lang GraphQL */ '')
             ->assertStatus(200)
             ->assertJson([
                 'errors' => [
                     [
                         'message' => 'Syntax Error: Unexpected <EOF>',
                         'extensions' => [
                             'category' => 'graphql',
                         ],
                     ],
                 ],
             ]);
    }

    public function testRejectsInvalidQuery(): void
    {
        $result = $this
            ->graphQL(/* @lang GraphQL */ '
            {
                nonExistingField
            }
            ');

        // TODO remove as we stop supporting Laravel 5.5/PHPUnit 6
        $assertContains = method_exists($this, 'assertStringContainsString')
            ? 'assertStringContainsString'
            : 'assertContains';

        $this->{$assertContains}(
            'nonExistingField',
            $result->jsonGet('errors.0.message')
        );
    }

    public function testHandlesErrorInResolver(): void
    {
        $message = 'foo';
        $this->mockResolver(function () use ($message) {
            throw new Error($message);
        });

        $this->schema = /* @lang GraphQL */'
        type Query {
            foo: ID @mock
        }
        ';

        $this
            ->graphQL(/* @lang GraphQL */ '
            {
                foo
            }
            ')
            ->assertJson([
                'data' => [
                    'foo' => null,
>>>>>>> 33dfc525
                ],
                'errors' => [
                    [
                        'message' => $message,
                    ],
                ],
            ]);
    }

    public function testIgnoresInvalidJSONVariables(): void
    {
        $result = $this->postGraphQL([
            'query' => /* @lang GraphQL */ '{}',
            'variables' => /* @lang JSON */ '{}',
        ]);

        $result->assertStatus(200);
    }

    public function testCanResolveBatchedQueries(): void
    {
        $this
            ->postGraphQL([
                [
                    'query' => /* @lang GraphQL */ '
                        {
                            foo
                        }
                        ',
                ],
                [
                    'query' => /* @lang GraphQL */ '
                        {
                            bar
                        }
                        ',
                ],
            ])
            ->assertExactJson([
                [
                    'data' => [
                        'foo' => Foo::THE_ANSWER,
                    ],
                ],
                [
                    'data' => [
                        'bar' => Bar::RESULT,
                    ],
                ],
            ]);
    }
}<|MERGE_RESOLUTION|>--- conflicted
+++ resolved
@@ -9,39 +9,10 @@
 
 class GraphQLTest extends TestCase
 {
-<<<<<<< HEAD
-    protected $schema = '
-    scalar Upload @scalar(class: "Nuwave\\\\Lighthouse\\\\Schema\\\\Types\\\\Scalars\\\\Upload")
-
-    type User {
-        id: ID!
-        name: String!
-        email: String!
-        created_at: String!
-        updated_at: String!
-        tasks: [Task!]! @hasMany
-    }
-
-    type Task {
-        id: ID!
-        name: String!
-        created_at: String!
-        updated_at: String!
-        user: User! @belongsTo
-    }
-
-    type Query {
-        user: User @auth
-    }
-
-    type Mutation {
-        upload(file: Upload!): Boolean
-=======
     protected $schema = /* @lang GraphQL */ '
     type Query {
         foo: Int
         bar: String
->>>>>>> 33dfc525
     }
     ';
 
@@ -101,27 +72,6 @@
         ]);
     }
 
-<<<<<<< HEAD
-    public function testResolvesQueryViaMultipartRequest(): void
-    {
-        $this->multipartGraphQL(
-            [
-                'operations' => /* @lang JSON */
-                    '
-                    {
-                        "query": "{ user { email } }",
-                        "variables": {}
-                    }
-                ',
-                'map' => /* @lang JSON */
-                    '{}',
-            ],
-            []
-        )->assertJson([
-            'data' => [
-                'user' => [
-                    'email' => $this->user->email,
-=======
     public function testRejectsEmptyRequest(): void
     {
         $this->postGraphQL([])
@@ -198,7 +148,6 @@
             ->assertJson([
                 'data' => [
                     'foo' => null,
->>>>>>> 33dfc525
                 ],
                 'errors' => [
                     [
