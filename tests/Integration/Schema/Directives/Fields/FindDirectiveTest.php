--- conflicted
+++ resolved
@@ -35,17 +35,8 @@
             }
         }
         ";
-        $result = $this->execute($schema, $query);
+        $result = $this->queryAndReturnResult($schema, $query);
 
-<<<<<<< HEAD
-        $userA = factory(User::class)->create(['name' => 'A']);
-        $userB = factory(User::class)->create(['name' => 'B']);
-        $userC = factory(User::class)->create(['name' => 'C']);
-
-
-        $result = $this->queryAndReturnResult($schema, "{ user(id:{$userB->id}) { name } }");
-=======
->>>>>>> 40c502d9
         $this->assertEquals('B', $result->data['user']['name']);
     }
 
@@ -72,19 +63,10 @@
             }
         }
         ";
-        $result = $this->execute($schema, $query);
+ 
+        $result = $this->queryAndReturnResult($schema, $query);
 
-<<<<<<< HEAD
-        $userA = factory(User::class)->create(['name' => 'A']);
-        $userB = factory(User::class)->create(['name' => 'B']);
-        $userC = factory(User::class)->create(['name' => 'C']);
-
-
-        $this->expectException(DirectiveException::class);
-        $result = $this->queryAndReturnResult($schema, "{ user(id:{$userA->id}) { name } }");
-=======
         $this->assertEquals('A', $result->data['user']['name']);
->>>>>>> 40c502d9
     }
 
     /** @test */
@@ -111,17 +93,8 @@
             }
         }
         ';
-        $result = $this->execute($schema, $query);
+        $result = $this->queryAndReturnResult($schema, $query);
 
-<<<<<<< HEAD
-        $userA = factory(User::class)->create(['name' => 'A']);
-        $userB = factory(User::class)->create(['name' => 'A']);
-        $userC = factory(User::class)->create(['name' => 'B']);
-
-
-        $result = $this->queryAndReturnResult($schema, "{ user(name: \"A\") { name } }");
-=======
->>>>>>> 40c502d9
         $this->assertCount(1, $result->errors);
     }
 
@@ -156,19 +129,8 @@
             }
         }
         ';
-        $result = $this->execute($schema, $query);
+        $result = $this->queryAndReturnResult($schema, $query);
 
-<<<<<<< HEAD
-        $companyA = factory(Company::class)->create(['name' => 'CompanyA']);
-        $companyB = factory(Company::class)->create(['name' => 'CompanyB']);
-        $userA = factory(User::class)->create(['name' => 'A', 'company_id' => $companyA->id]);
-        $userB = factory(User::class)->create(['name' => 'A', 'company_id' => $companyB->id]);
-        $userC = factory(User::class)->create(['name' => 'B', 'company_id' => $companyA->id]);
-
-
-        $result = $this->queryAndReturnResult($schema, "{ user(name: \"A\" company: \"CompanyA\") { id, name } }");
-=======
->>>>>>> 40c502d9
         $this->assertEquals($userA->id, $result->data['user']['id']);
         $this->assertEquals('A', $result->data['user']['name']);
     }
