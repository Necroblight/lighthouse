--- conflicted
+++ resolved
@@ -38,11 +38,7 @@
         ';
         $result = $this->execute($schema, $query);
 
-<<<<<<< HEAD
-        $this->assertCount(2, $result->data['users']);
-=======
-        $this->assertCount(10, array_get($result, 'data.users'));
->>>>>>> 471a9744
+        $this->assertCount(2, array_get($result, 'data.users'));
     }
 
     /**
@@ -79,7 +75,7 @@
         }
         ';
         $result = $this->execute($schema, $query);
-<<<<<<< HEAD
+
         $this->assertCount(1, array_get($result->data, 'users'));
         $this->assertCount(2, array_get($result->data, 'users.0.posts'));
     }
@@ -112,11 +108,6 @@
         ';
         $result = $this->execute($schema, $query);
 
-        $this->assertCount(2, $result->data['users']);
-=======
-      
-        $this->assertCount(1, array_get($result, 'data.users'));
-        $this->assertCount(10, array_get($result, 'data.users.0.posts'));
->>>>>>> 471a9744
+        $this->assertCount(2, array_get($result, 'data.users'));
     }
 }