--- conflicted
+++ resolved
@@ -899,7 +899,6 @@
 }
 ```
 
-<<<<<<< HEAD
 ## @update
 
 Update an Eloquent model.
@@ -933,8 +932,6 @@
 }
 ```
 
-=======
->>>>>>> 3fd0eb23
 ## @union
 
 Make sure you read the [basics about Unions](../the-basics/types.md#union) before deciding
@@ -1006,7 +1003,7 @@
 
 ```graphql
 type Mutation {
-  updatePost(id: ID!, content: String): Post @update
+    updatePost(id: ID!, content: String): Post @update
 }
 ```
 
@@ -1021,7 +1018,7 @@
 
 ```graphql
 type Mutation {
-  updatePost(post_id: ID!, content: String): Post @update
+    updatePost(post_id: ID!, content: String): Post @update
 }
 ```
 
@@ -1029,8 +1026,7 @@
 
 ```graphql
 type Mutation {
-  updateAuthor(id: ID!, name: String): Author
-    @update(model: "App\\User")
+    updateAuthor(id: ID!, name: String): Author @update(model: "App\\User")
 }
 ```
 
@@ -1090,9 +1086,9 @@
 
 ```graphql
 type User {
-  taskSummary: String!
-    @with(relation: "tasks")
-    @method(name: "getTaskSummary")
+    taskSummary: String!
+        @with(relation: "tasks")
+        @method(name: "getTaskSummary")
 }
 ```
 
