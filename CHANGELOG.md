--- conflicted
+++ resolved
@@ -5,20 +5,21 @@
 The format is based on [Keep a Changelog](https://keepachangelog.com/en/1.0.0/),
 and this project adheres to [Semantic Versioning](https://semver.org/spec/v2.0.0.html).
 
-<<<<<<< HEAD
+You can find and compare releases at the [GitHub release page](https://github.com/nuwave/lighthouse/releases).
+
+## Unreleased
+
+### Changed
+
+- Change `\Nuwave\Lighthouse\Support\Contracts\Directive` to require all directives to have an SDL
+  definition by implementing `public static definition(): string`
+
+### Removed
+
 - Remove `\Nuwave\Lighthouse\Support\Contracts\DefinedDirective` interface, moving it's
   functionality to `\Nuwave\Lighthouse\Support\Contracts\Directive` 
-- Change `\Nuwave\Lighthouse\Support\Contracts\Directive` to require all directives to have an SDL
-  definition by implementing `public static definition(): string`
-
-## [Unreleased](https://github.com/nuwave/lighthouse/compare/v4.8.1...master)
-=======
-You can find and compare releases at the [GitHub release page](https://github.com/nuwave/lighthouse/releases).
-
-## Unreleased
 
 ## 4.9.0
->>>>>>> 76b08eed
 
 ### Added
 
