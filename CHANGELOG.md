# Changelog

All notable changes to this project will be documented in this file.

The format is based on [Keep a Changelog](https://keepachangelog.com/en/1.0.0/),
and this project adheres to [Semantic Versioning](https://semver.org/spec/v2.0.0.html).

## [Unreleased](https://github.com/nuwave/lighthouse/compare/v3.4.0...master)

### Changed

<<<<<<< HEAD
- Default the config to always set the `Accept: application/json` header https://github.com/nuwave/lighthouse/pull/743
=======
- Declare a single named route which handles POST/GET instead of 2 seperate routes https://github.com/nuwave/lighthouse/pull/738
>>>>>>> c495bc20

## [3.4.0](https://github.com/nuwave/lighthouse/compare/v3.3.0...v3.4.0) - 2019-04-18

### Added

- Allow rebinding a custom GlobalId resolver https://github.com/nuwave/lighthouse/pull/739

## [3.3.0](https://github.com/nuwave/lighthouse/compare/v3.2.1...v3.3.0) - 2019-04-15

### Added

- Sync existing models in belongsToMany relations using nested mutations when creating https://github.com/nuwave/lighthouse/pull/707
- Add `@spread` directive to reshape nested input arguments https://github.com/nuwave/lighthouse/pull/680
- Add flexible `@builder` directive to quickly specify a single method to apply constraints
  to the query builder https://github.com/nuwave/lighthouse/pull/680
- Add `new_between_directives` config to use the new between directives now https://github.com/nuwave/lighthouse/pull/680

### Deprecated

- Use the `@spread` instead of the `flatten` argument of `@create`/`@update` https://github.com/nuwave/lighthouse/pull/680
- Prefer usage of the `ArgBuilderDirective` instead of the `ArgFilterDirective` https://github.com/nuwave/lighthouse/pull/680
- `@whereBetween` and `@whereNotBetween` will take a single input object
  instead of being spread across two args https://github.com/nuwave/lighthouse/pull/680

## [3.2.1](https://github.com/nuwave/lighthouse/compare/v3.2.0...v3.2.1) - 2019-04-12

### Changed

- Flatten the namespace for the built-in directives https://github.com/nuwave/lighthouse/pull/700

## [3.2.0](https://github.com/nuwave/lighthouse/compare/v3.1.0...v3.2.0) - 2019-04-10

### Added

- Sync and connect existing models in morphToMany relations using nested mutations https://github.com/nuwave/lighthouse/pull/707

## [3.1.0](https://github.com/nuwave/lighthouse/compare/v3.0.0...v3.1.0) - 2019-04-07

### Added

- Adapt to the new Laravel way and add an alias `dispatch` for the `@event` directive https://github.com/nuwave/lighthouse/pull/719

### Deprecated

- Aliases `fire` and `class` for dispatching through `@event` https://github.com/nuwave/lighthouse/pull/719

## [3.0.0](https://github.com/nuwave/lighthouse/compare/v2.6.4...v3.0.0) - 2019-04-03

### Added

- Support Subscriptions https://github.com/nuwave/lighthouse/pull/337
- Support `@defer` client directive https://github.com/nuwave/lighthouse/pull/422
- Define validation for list arguments themselves through `@rulesForArray` https://github.com/nuwave/lighthouse/pull/427
- The `@hasMany` and `@paginator` directives now support an additional argument `defaultCount` that sets a default value for the generated field argument `count` https://github.com/nuwave/lighthouse/pull/428
- Allow user to be guest when using the `@can` directive https://github.com/nuwave/lighthouse/pull/431
- Add shortcut to get NodeValue type definition fields https://github.com/nuwave/lighthouse/pull/432
- Use `@inject` with dot notation to set nested value https://github.com/nuwave/lighthouse/pull/511 
- Populate more relationship types through nested mutations https://github.com/nuwave/lighthouse/pull/514 https://github.com/nuwave/lighthouse/pull/549 
- Support the `@deprecated` directive https://github.com/nuwave/lighthouse/pull/522
- Allow defining default namespaces as an array https://github.com/nuwave/lighthouse/pull/525
- Add config & directive argument for `@paginate` to limit the maximum requested count https://github.com/nuwave/lighthouse/pull/569
- Add `guard` argument to `@auth` directive https://github.com/nuwave/lighthouse/pull/584
- Support Laravel 5.8 https://github.com/nuwave/lighthouse/pull/626
- Support File Uploads https://github.com/nuwave/lighthouse/pull/628
- Add lifecycle events to hook into the execution https://github.com/nuwave/lighthouse/pull/645
- Add `@orderBy` argument directive for client-side dynamic ordering https://github.com/nuwave/lighthouse/pull/659
- Enable passing in model instance to `@can` directive https://github.com/nuwave/lighthouse/pull/684
- Allow swapping out the default resolver https://github.com/nuwave/lighthouse/pull/690

### Changed

- Change the default schema location, model and GraphQL namespaces https://github.com/nuwave/lighthouse/pull/423
- Construction and methods of the Field|Node|Arg-Value objects https://github.com/nuwave/lighthouse/pull/425
- The methods called with `@method` now receive the same 4 resolver arguments that all
  other resolvers do https://github.com/nuwave/lighthouse/pull/486
- Handle mutating directives transactional by default https://github.com/nuwave/lighthouse/pull/512
- Nested mutations for BelongsTo require wrapping the ID in a `connect` argument https://github.com/nuwave/lighthouse/pull/514 https://github.com/nuwave/lighthouse/pull/549
- Make the error messages returned by `@can` more friendly https://github.com/nuwave/lighthouse/pull/515
- Bump requirements for `webonyx/graphql-php` to `^0.13` and PHP to `>= 7.1` https://github.com/nuwave/lighthouse/pull/517
- Replace `DirectiveRegistry` with `DirectiveFactory` to lazy load directives https://github.com/nuwave/lighthouse/pull/520
- Extensions must registered through ServiceProviders instead of the config file https://github.com/nuwave/lighthouse/pull/645
- Increase tracing precision when nanoseconds are available https://github.com/nuwave/lighthouse/pull/674

### Fixed

- Diverging paths of nested input objects can now have distinct validation rules https://github.com/nuwave/lighthouse/pull/427
- Distinguish between FieldDefinitions and InputObjectValues in AST handling https://github.com/nuwave/lighthouse/pull/425
- Set the date in the `Date` scalar to startOfDay, fixes equality checks https://github.com/nuwave/lighthouse/pull/452
- Use primary key defined in model to execute update https://github.com/nuwave/lighthouse/pull/469
- Consider batched queries when using BatchLoader https://github.com/nuwave/lighthouse/pull/508
- Refresh newly created models before returning them https://github.com/nuwave/lighthouse/pull/509
- Prevent name conflict between argument names and non-relation methods when executing nested mutations https://github.com/nuwave/lighthouse/pull/519
- Prevent crash when invalid JSON variables are given https://github.com/nuwave/lighthouse/pull/581
- Handle pagination with Laravel Scout correctly https://github.com/nuwave/lighthouse/pull/661
- Handle schema defined default values for enum types correctly https://github.com/nuwave/lighthouse/pull/689

### Removed

- Remove the previously broken `@validate` directive in favour of `@rules` https://github.com/nuwave/lighthouse/pull/427
- Remove broken user mutations from the default schema https://github.com/nuwave/lighthouse/pull/435
- Remove deprecated methods https://github.com/nuwave/lighthouse/pull/435
- Limit the `@field` directive to using the `resolver` argument https://github.com/nuwave/lighthouse/pull/435
- Remove the `@security` directive in favour of defining security options through the config https://github.com/nuwave/lighthouse/pull/435
- Rename the `resolver` argument of `@interface` and `@union` to `resolveType` https://github.com/nuwave/lighthouse/pull/435
- Remove deprecated Traits https://github.com/nuwave/lighthouse/pull/435

## Pre-v3

We just started maintaining a changelog starting from v3.

If someone wants to make one for previous versions, PR's are welcome.<|MERGE_RESOLUTION|>--- conflicted
+++ resolved
@@ -9,11 +9,8 @@
 
 ### Changed
 
-<<<<<<< HEAD
 - Default the config to always set the `Accept: application/json` header https://github.com/nuwave/lighthouse/pull/743
-=======
 - Declare a single named route which handles POST/GET instead of 2 seperate routes https://github.com/nuwave/lighthouse/pull/738
->>>>>>> c495bc20
 
 ## [3.4.0](https://github.com/nuwave/lighthouse/compare/v3.3.0...v3.4.0) - 2019-04-18
 
