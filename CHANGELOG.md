--- conflicted
+++ resolved
@@ -24,11 +24,8 @@
 - Enable the schema caching option `lighthouse.cache.enable` by default https://github.com/nuwave/lighthouse/pull/768 
 - Lazily load types from the schema. Directives defined on parts of the schema that are not used within the current
   query are no longer run on every request https://github.com/nuwave/lighthouse/pull/768
-<<<<<<< HEAD
 - Simplify the default route configuration https://github.com/nuwave/lighthouse/pull/820
-=======
 - Move `SubscriptionExceptionHandler` into namespace `Nuwave\Lighthouse\Subscriptions\Contracts` https://github.com/nuwave/lighthouse/pull/819
->>>>>>> 190b1b72
 
 ### Removed
 
