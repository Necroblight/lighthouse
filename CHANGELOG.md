# Changelog

All notable changes to this project will be documented in this file.

The format is based on [Keep a Changelog](https://keepachangelog.com/en/1.0.0/),
and this project adheres to [Semantic Versioning](https://semver.org/spec/v2.0.0.html).

You can find and compare releases at the [GitHub release page](https://github.com/nuwave/lighthouse/releases).

## Unreleased

<<<<<<< HEAD
### Changed

- Change `\Nuwave\Lighthouse\Support\Contracts\Directive` to require all directives to have an SDL
  definition by implementing `public static definition(): string`

### Removed

- Remove `\Nuwave\Lighthouse\Support\Contracts\DefinedDirective` interface, moving it's
  functionality to `\Nuwave\Lighthouse\Support\Contracts\Directive` 
=======
### Added

- Write definitions for programmatically registered types to `programmatic-types.graphql`
  when running the `lighthouse:ide-helper` artisan command https://github.com/nuwave/lighthouse/pull/1371

## 4.13.1

### Fixed

- Pull primary key from arguments in `@update` before force filling them into the Model https://github.com/nuwave/lighthouse/pull/1377

## 4.13.0

### Added

- Allow passing additional headers to `multipartGraphQL` test helper https://github.com/nuwave/lighthouse/pull/1342
- Add empty root types automatically when extending them https://github.com/nuwave/lighthouse/pull/1347
- Configure a default `guard` for all authentication functionality https://github.com/nuwave/lighthouse/pull/1343
- Configure the default amount of items in paginated lists with `pagination.default_count` https://github.com/nuwave/lighthouse/pull/1352
- Add new methods `has()`, `overwrite()` and `registerNew()` to `TypeRegistry` to control if types should
  be overwritten when registering duplicates https://github.com/nuwave/lighthouse/pull/1361

### Changed

- Improve validation error when extending a type that is not defined https://github.com/nuwave/lighthouse/pull/1347
- Use `forceFill()` when mutating models https://github.com/nuwave/lighthouse/pull/1348
- Namespace pagination related configuration in `lighthouse.php` https://github.com/nuwave/lighthouse/pull/1352
- Fix publishing the config when using Lumen https://github.com/nuwave/lighthouse/pull/1355

### Deprecated

- The setting `paginate_max_count` will change to `pagination.max_count` https://github.com/nuwave/lighthouse/pull/1352
- The `registerNew()` method of `TypeRegistry` will be removed in favor of `register()`, which will change
  its behavior to throw when registering duplicates https://github.com/nuwave/lighthouse/pull/1361

## 4.12.4

### Fixed

- Fix nesting OR within AND condition when using `@whereConditions` https://github.com/nuwave/lighthouse/pull/1341

## 4.12.3

### Changed

- Throw an exception if the return type declaration class for a relation does not exist https://github.com/nuwave/lighthouse/pull/1338

## 4.12.2

### Fixed

- Fix converting lists of lists into ArgumentSet https://github.com/nuwave/lighthouse/pull/1335

### Changed

- Make test request helper PHPDocs more accurate for Laravel 7 https://github.com/nuwave/lighthouse/pull/1336

## 4.12.1

### Fixed

- Fix creating multiple nested BelongsTo relationships on the same level when previous records
  with matching attributes exist https://github.com/nuwave/lighthouse/pull/1321

## 4.12.0

### Added

- Add flag `--json` to `print-schema` to output JSON instead of GraphQL SDL https://github.com/nuwave/lighthouse/pull/1268
- Add TTL option for subscriptions storage https://github.com/nuwave/lighthouse/pull/1284
- Provide assertion helpers through `TestResponseMixin` https://github.com/nuwave/lighthouse/pull/1308
- Add scalar `DateTimeTz` https://github.com/nuwave/lighthouse/pull/1311
- Publish `_lighthouse_ide_helper.php` with `php artisan lighthouse:ide-helper`

### Fixed

- Fix nested mutations with multiple `belongsTo` relations at the same level https://github.com/nuwave/lighthouse/pull/1285
- Avoid race condition that occurs when using `Cache::has()` https://github.com/nuwave/lighthouse/pull/1290
- Replace usage of `resolve()` helper with Lumen-compatible `app()` https://github.com/nuwave/lighthouse/pull/1305
- Fix using `@create` and `@update` on nested input object fields that accept an array of input types  
  https://github.com/nuwave/lighthouse/pull/1316

### Changed

- Remove subscriber reference from topic when deleted https://github.com/nuwave/lighthouse/pull/1288
- Improve subscription context serializer https://github.com/nuwave/lighthouse/pull/1283
- Allow replacing the `SubscriptionRegistry` implementation using the container https://github.com/nuwave/lighthouse/pull/1286
- Report errors that are not client-safe through Laravel's `ExceptionHandler` https://github.com/nuwave/lighthouse/pull/1303
- Log in subscribers when broadcasting a subscription update, so that calls to `auth()->user()` return
  the authenticated user instead of `null` https://github.com/nuwave/lighthouse/pull/1306
- Replace the subscription broadcast queued event handler with a queued job to allow the queue name to be specified https://github.com/nuwave/lighthouse/pull/1301

## 4.11.0

### Added

- Add `AttemptAuthentication` middleware to optionally log in users and delegate access guards
  to the field level https://github.com/nuwave/lighthouse/pull/1197
- Add artisan command `lighthouse:directive` to add directive class https://github.com/nuwave/lighthouse/pull/1240

### Fixed

- Eager load nested relations using the `@with` directive https://github.com/nuwave/lighthouse/pull/1068
- Avoid infinite loop with empty namespace in generator commands https://github.com/nuwave/lighthouse/pull/1245
- Automatically register `TestingServiceProvider` for `@mock` when running unit tests https://github.com/nuwave/lighthouse/pull/1244

## 4.10.2

### Fixed

- Ensure subscription routes are named uniquely https://github.com/nuwave/lighthouse/pull/1231

### Changed

- Throw user readable `Error` instead of `ModelNotFoundException` when model is not found in `@can` https://github.com/nuwave/lighthouse/pull/1225

## 4.10.1

### Fixed

- Fix Laravel version detection for Lumen https://github.com/nuwave/lighthouse/pull/1224

## 4.10.0

### Added

- Access nested inputs with dot notation using the `find` option of `@can` https://github.com/nuwave/lighthouse/pull/1216
- Add `@hash` directive which uses Laravel's hashing configuration https://github.com/nuwave/lighthouse/pull/1200
- Add option `passOrdered` to `@method` to pass just the arguments as ordered parameters https://github.com/nuwave/lighthouse/pull/1208
- Add support to extend `input`, `interface` and `enum` types https://github.com/nuwave/lighthouse/pull/1203
- Implement `streamGraphQL()` helper in `\Nuwave\Lighthouse\Testing\MakesGraphQLRequestsLumen` https://github.com/nuwave/lighthouse/pull/1222
- Support Laravel 7 https://github.com/nuwave/lighthouse/pull/1219

### Deprecated

- Remove `@bcrypt` in favor of `@hash` https://github.com/nuwave/lighthouse/pull/1200
- `@method` will call the underlying method with the arguments as ordered parameters instead
  of the full resolver arguments https://github.com/nuwave/lighthouse/pull/1208
>>>>>>> 04d1e772

## 4.9.0

### Added

- Add optional `columnsEnum` argument to the `@whereConditions`, `@whereHasConditions`
  and `@orderBy` directives https://github.com/nuwave/lighthouse/pull/1150
- Exclude or include trashed models in `@can` when `@forceDelete` or `@restore` are used
  so the client does not have to filter explicitly https://github.com/nuwave/lighthouse/pull/1157
- Add test trait `\Nuwave\Lighthouse\Testing\MakesGraphQLRequestsLumen` for usage
  with Lumen https://github.com/nuwave/lighthouse/pull/1100
- Add test trait `\Nuwave\Lighthouse\Testing\UsesTestSchema` to enable using
  a dummy schema for testing custom Lighthouse extensions https://github.com/nuwave/lighthouse/pull/1171
- Simplify mocking resolvers that just return static data https://github.com/nuwave/lighthouse/pull/1177
- Add utility `\Nuwave\Lighthouse\ClientDirectives\ClientDirective` to correctly
  get the arguments passed through a client directive https://github.com/nuwave/lighthouse/pull/1184
- Add `streamGraphQL()` helper method to `\Nuwave\Lighthouse\Testing\MakesGraphQLRequests` for
  simple testing of streamed responses, such as `@defer` https://github.com/nuwave/lighthouse/pull/1184

### Fixed

- Fix eager-loading relations where the parent type is an `interface` or `union` and
  may correspond to multiple different models https://github.com/nuwave/lighthouse/pull/1035
- Fix renaming input fields that are nested within lists using `@rename` https://github.com/nuwave/lighthouse/pull/1166
- Fix handling of nested mutation operations that receive `null` https://github.com/nuwave/lighthouse/pull/1174
- Fix nested mutation `upsert` across two levels of BelongsTo relations https://github.com/nuwave/lighthouse/pull/1169
- Apply query filters using an `ArgBuilderDirective` such as `@eq` when the argument
  is nested deeply within the input https://github.com/nuwave/lighthouse/pull/1176
- Fix `\Nuwave\Lighthouse\Testing\MakesGraphQLRequestsLumen` test helper https://github.com/nuwave/lighthouse/pull/1186
- Handle multiple instances of client directives with `@defer` correctly https://github.com/nuwave/lighthouse/pull/1184

### Deprecated

- Deprecate `\Nuwave\Lighthouse\Schema\Source\SchemaSourceProvider#setRootPath()`, this function
  is never called or used anywhere within Lighthouse. It will be removed from the interface.

## 4.8.1

### Fixed

- Avoid erasing the model information from the wrapping paginated results `type` when defining
  a paginated `@hasMany` field after a field with `@paginate` https://github.com/nuwave/lighthouse/pull/1149

## 4.8.0

### Added

- Compose complex input arguments through nested arg resolvers https://github.com/nuwave/lighthouse/pull/899
- Add `\Nuwave\Lighthouse\Support\Contracts\ArgResolver` directive interface https://github.com/nuwave/lighthouse/pull/899
- Allow existing mutation directives `@create`, `@update`, `@upsert` and `@delete` to function
  as nested arg resolvers https://github.com/nuwave/lighthouse/pull/899
- Validate at schema build time that the `apply` argument `@rules` is an array https://github.com/nuwave/lighthouse/pull/1092
- Add support in `@whereConditions` for IN, IS NULL and BETWEEN operators https://github.com/nuwave/lighthouse/pull/1099
- Add ability to define pivot data on nested mutations within `sync`, `syncWithoutDetach`
  and `connect` https://github.com/nuwave/lighthouse/pull/1110
- Allow restricting the columns for `@orderBy` to a given whitelist and generate
  an `enum` definition for it https://github.com/nuwave/lighthouse/pull/1118
- Allow passing variables in `->graphQL()` test helper https://github.com/nuwave/lighthouse/pull/1127
- Add missing schema descriptions to some inputs, types, and enums https://github.com/nuwave/lighthouse/pull/1131
- Add `@guard` directive to handle authentication https://github.com/nuwave/lighthouse/pull/1135
- Add `@whereHasConditions` directive to filter query results based on the existence
  of a relationship https://github.com/nuwave/lighthouse/pull/1140

### Changed

- Remove `\Nuwave\Lighthouse\Execution\MutationExecutor` in favor of modular
  nested arg resolvers https://github.com/nuwave/lighthouse/pull/899
- Register the operator enum for `@whereConditions` programmatically and allow
  overwriting it through a service provider https://github.com/nuwave/lighthouse/pull/1099
- Always automatically set the correct argument type when using `@whereConditions` or `@orderBy`
  directives https://github.com/nuwave/lighthouse/pull/1118
- Implement the `name()` function generically in the BaseDirective class https://github.com/nuwave/lighthouse/pull/1098
- Renamed the `@whereConstraints` directive to `@whereConditions` https://github.com/nuwave/lighthouse/pull/1140

### Fixed

- Enable chained rule provider directives (`ProvidesRules`) to merge the rules
  before validating https://github.com/nuwave/lighthouse/pull/1082
- Apply nested `OR` conditions in `@whereConditions` correctly https://github.com/nuwave/lighthouse/pull/1099
- Allow passing `null` or simply no `id` when using `@upsert` https://github.com/nuwave/lighthouse/pull/1114

### Deprecated

- The argument `field` within the `OrderByClause` used for `@orderBy` will be renamed to `column`
  in v5 https://github.com/nuwave/lighthouse/pull/1118
- Deprecated the `@middleware` directive, as it violates the boundary between HTTP and GraphQL
  request handling. Use `@guard` or other field middleware directives instead https://github.com/nuwave/lighthouse/pull/1135

### Removed

- Remove broken `NOT` conditional when using `@whereConditions` https://github.com/nuwave/lighthouse/pull/1125

## 4.7.2

### Fixed

- Enable multiple queries in a single request by clearing `BatchLoader` instances
  after executing each query https://github.com/nuwave/lighthouse/pull/1030
- Keep the query and pagination capabilities of relation directives when disabling batch loading https://github.com/nuwave/lighthouse/pull/1083

## 4.7.1

### Changed

- Add `INPUT_FIELD_DEFINITION` to allowed locations for the `@builder` directive https://github.com/nuwave/lighthouse/pull/1074

### Fixed

- Define `@enum` as a directive class so it shows up in `schema-directives.graphql`
  and can potentially be overwritten https://github.com/nuwave/lighthouse/pull/1078

## 4.7.0

### Added

- Add `syncWithoutDetaching` option for BelongsToMany and MorphToMany relationships https://github.com/nuwave/lighthouse/pull/1031
- Add `injectArgs` option to `@can` directive to pass along client defined
  arguments to the policy check https://github.com/nuwave/lighthouse/pull/1043
- Allow globally turning off relation batch loading through the
  config option `batchload_relations` https://github.com/nuwave/lighthouse/pull/1059
- Add `\Nuwave\Lighthouse\Execution\DataLoader\BatchLoader#loadMany()` function https://github.com/nuwave/lighthouse/pull/973
- Extend `@rename` directive to work with arguments and input fields https://github.com/nuwave/lighthouse/issues/521

### Changed

- Add ability to fetch soft deleted model within `@can` directive to validate permissions
  using `@softDeletes` directive. https://github.com/nuwave/lighthouse/pull/1042
- Improve the error message for missing field resolvers by offering a solution https://github.com/nuwave/lighthouse/pull/1045
- Throw `DefinitionException` when missing a type in the type registry https://github.com/nuwave/lighthouse/pull/1066
- Add `INPUT_FIELD_DEFINITION` to `orderBy` directive location https://github.com/nuwave/lighthouse/pull/1069

## 4.6.0

### Added

- Add `@scope` directive for adding a scope to the query builder https://github.com/nuwave/lighthouse/pull/998

### Changed

- Use detailed `$description` property when generating `enum` values from a `BenSampo\Enum\Enum` class https://github.com/nuwave/lighthouse/pull/1027

### Fixed

- Handle arrays of namespaces in generator commands https://github.com/nuwave/lighthouse/pull/1033

## 4.5.3

### Fixed

- Handle `null` being passed to a nullable argument that is an input object type https://github.com/nuwave/lighthouse/pull/1021

## 4.5.2

### Fixed

- Fix conversion of client directives after the schema was cached https://github.com/nuwave/lighthouse/pull/1019

## 4.5.1

### Fixed

- Handle `null` being passed to a nullable argument that is a list of type https://github.com/nuwave/lighthouse/pull/1016

## 4.5.0

### Added

- Add `@upsert` directive and nested mutation operations to create or update a model
  regardless whether it exists https://github.com/nuwave/lighthouse/pull/1005

### Fixed

- Fix broken behaviour when using union types with schema caching https://github.com/nuwave/lighthouse/pull/1015

## 4.4.2

### Added

- Validate the correctness of the `builder` given to `@paginate` at schema
  build time

### Fixed

- Do not require the type of a field matching a model class when using the
  `builder` argument of `@paginate` https://github.com/nuwave/lighthouse/pull/1011

## 4.4.1

### Fixed

- Fix regression in 4.4.0 that required matching the type returned from paginated relationship
  fields with the class name of the model https://github.com/nuwave/lighthouse/pull/1011

## 4.4.0

### Added

- Add `@count` directive for counting a relationship https://github.com/nuwave/lighthouse/pull/984
- Allow overwriting the name of Enum types created through `LaravelEnumType` https://github.com/nuwave/lighthouse/pull/968
- Resolve models through Relay's global identification using `@node` https://github.com/nuwave/lighthouse/pull/974
- Add experimental `@modelClass` directive to map types to models. It will be renamed
  to `@model` in v5 https://github.com/nuwave/lighthouse/pull/974

### Fixed

- Remove the extra new line from the returned value when using `@globalId(decode: "ID")` https://github.com/nuwave/lighthouse/pull/982
- Throw a syntax error instead of an exception when performing an
  empty request or a request with an empty query https://github.com/nuwave/lighthouse/pull/989
- Properly apply `@spread` when used within a nested input object https://github.com/nuwave/lighthouse/pull/992

### Changed

- Allow additional route configurations `prefix` and `domain` https://github.com/nuwave/lighthouse/pull/951
- Enable schema cache only when `APP_ENV` != 'local' https://github.com/nuwave/lighthouse/pull/957

### Fixed

- Fix default model detection when using other directives combination with `@paginate` https://github.com/nuwave/lighthouse/pull/974

### Deprecated

- Use the `RegisterDirectiveNamespaces` event instead of `DirectiveFactory#addResolved()` https://github.com/nuwave/lighthouse/pull/950
- Use `@node` instead of `@model` to resolve models through Relay's global identification https://github.com/nuwave/lighthouse/pull/974

## 4.3.0

### Added

- Add `@restore` and `@forceDelete` directives, similar to `@delete` https://github.com/nuwave/lighthouse/pull/941
- Add `@softDeletes` and `@trashed` directives to enable
  filtering soft deleted models https://github.com/nuwave/lighthouse/pull/937

### Fixed

- Prevent throwing in `lighthouse:ide-helper` when no custom directives are defined https://github.com/nuwave/lighthouse/pull/948

### Changed

- Validate requirements for argument definitions of `@delete`, `@forceDelete` and `@restore`
  during schema build time https://github.com/nuwave/lighthouse/pull/941

## 4.2.1

### Fixed

- Actually use the specified `edgeType` in Relay style connections https://github.com/nuwave/lighthouse/pull/939

## 4.2.0

### Added

- Add `@morphOne` directive for polymorphic one-to-one relationships https://github.com/nuwave/lighthouse/pull/944
- Add `@morphTo` directive for polymorphic one-to-one relationships https://github.com/nuwave/lighthouse/pull/921
- Add `@morphMany` directive for polymorphic one-to-many relationships https://github.com/nuwave/lighthouse/pull/944
- Support Laravel `^6.0` https://github.com/nuwave/lighthouse/pull/926
- Add command `lighthouse:ide-helper` for generating a definition file with all schema directives https://github.com/nuwave/lighthouse/pull/933

## 4.1.1

### Fixed

- Unbox laravel-enum inputs when using the builder directives https://github.com/nuwave/lighthouse/pull/927

## 4.1.0

### Added

- Add the `@whereJsonContains` directive to an input value as
  a [whereJsonContains filter
- Allow using callable classes with `__invoke` when referencing methods in directives
  and when looking for default resolvers or type resolvers https://github.com/nuwave/lighthouse/issues/882
- Allow to restrict column names to a well-defined list in `@whereContraints`
  and generate definitions for an `Enum` type and an `Input` type
  that are restricted to the defined columns https://github.com/nuwave/lighthouse/pull/916
- Add test helpers for introspection queries to `MakesGraphQLRequests` https://github.com/nuwave/lighthouse/pull/916

### Deprecated

- The default name of resolver and type resolver methods will be `__invoke` in v5 https://github.com/nuwave/lighthouse/issues/882

### Fixed

- Fixed the `ValidationDirective` not setting the mutation or query arguments to itself https://github.com/nuwave/lighthouse/pull/915

## 4.0.0

### Added

- Add the `@namespace` directive as a replacement for the removed `@group` directive https://github.com/nuwave/lighthouse/pull/768
- The `@defer` extension now supports deferring nested fields of mutations https://github.com/nuwave/lighthouse/pull/855
- Add a simple way to define complex validation directives by
  extending `\Nuwave\Lighthouse\Schema\Directives\ValidationDirective` https://github.com/nuwave/lighthouse/pull/846
- Extend the `@belongsToMany` directive to support pivot data on a custom Relay style Edge type https://github.com/nuwave/lighthouse/pull/871
- Implement `connect`, `disconnect` and `delete` operations for nested mutations upon MorphTo relationships https://github.com/nuwave/lighthouse/pull/879

### Fixed

- Avoid growing the memory extensively when doing complex AST manipulation https://github.com/nuwave/lighthouse/pull/768
- Make nested mutations work with subclassed relationship types https://github.com/nuwave/lighthouse/pull/825
- Allow empty arrays and other falsy values as input for nested mutation operations like "sync" https://github.com/nuwave/lighthouse/pull/830
- Use `Illuminate\Contracts\Config\Repository` instead of `Illuminate\Config\Repository` https://github.com/nuwave/lighthouse/issues/832
- Allow checking the abilities with `@can` when issuing mass updates on multiple models https://github.com/nuwave/lighthouse/pull/838
- Allow use of `private` in `@cache` directive even when the user is not authenticated https://github.com/nuwave/lighthouse/pull/843
- Fix Lumen route registration https://github.com/nuwave/lighthouse/pull/853
- Fix handling of `@include` directive, it is semantically opposite to `@skip`, when using it with `@defer` https://github.com/nuwave/lighthouse/pull/855
- Allow querying for null values using `@whereConstraints` https://github.com/nuwave/lighthouse/pull/872
- Fix issue when using the `@model` directive in a type that has a list field https://github.com/nuwave/lighthouse/pull/883
- Make the `@include` and `@skip` directives that are part of the GraphQL spec show up in introspection
  and fix handling of default values in custom client directives https://github.com/nuwave/lighthouse/pull/892

### Changed

- Bumped the requirement on `webonyx/graphql-php` to `^0.13.2` https://github.com/nuwave/lighthouse/pull/768
- Rename directive interfaces dealing with types from `Node*` to `Type*` https://github.com/nuwave/lighthouse/pull/768
- Change the signature of the AST manipulating directive interfaces:
  `TypeManipulator`, `FieldManipulator` and `ArgManipulator` https://github.com/nuwave/lighthouse/pull/768
- Change the API of the `DocumentAST` class to enable a more performant implementation https://github.com/nuwave/lighthouse/pull/768
- Enable the schema caching option `lighthouse.cache.enable` by default https://github.com/nuwave/lighthouse/pull/768
- Lazily load types from the schema. Directives defined on parts of the schema that are not used within the current
  query are no longer run on every request https://github.com/nuwave/lighthouse/pull/768
- Simplify the default route configuration.
  Make sure to review your `config/lighthouse.php` and bring it up to date
  with the latest changes in the base configuration file https://github.com/nuwave/lighthouse/pull/820
- Move `SubscriptionExceptionHandler` into namespace `Nuwave\Lighthouse\Subscriptions\Contracts` https://github.com/nuwave/lighthouse/pull/819
- The pagination field argument that controls the amount of results
  now default tos `first` instead of `count`. The config `pagination_amount_argument`
  can be used to change the argument name https://github.com/nuwave/lighthouse/pull/852
- Rename `ArgValidationDirective` to `ProvidesRules` and drop `get` prefix from the methods within https://github.com/nuwave/lighthouse/pull/846
- Make the argument used for finding a model to check `@can` against configurable.
  The previous behaviour of implicitly using the `id` argument for finding a specific
  model to authorize against now no longer works. https://github.com/nuwave/lighthouse/pull/856
- Change the `Nuwave\Lighthouse\Schema\Types\LaravelEnumType` wrapper to map
  to Enum instances internally https://github.com/nuwave/lighthouse/pull/908

### Removed

- Remove `@group` directive in favor of `@middleware` and `@namespace` https://github.com/nuwave/lighthouse/pull/768
- Remove the `ArgFilterDirective` interface in favor of the `ArgBuilderDirective` interface https://github.com/nuwave/lighthouse/pull/821
- Remove the old style `@whereBetween` and `@whereNotBetween` directives https://github.com/nuwave/lighthouse/pull/821
- Use the `@spread` directive instead of the `flatten` argument of `@create`/`@update` https://github.com/nuwave/lighthouse/pull/822
- Remove `dispatch` aliases `fire` and `class` for dispatching through `@event` https://github.com/nuwave/lighthouse/pull/823
- Remove the `GraphQL` facade and the container alias `graphql` https://github.com/nuwave/lighthouse/pull/824
- Remove the alias `if` for specifying the `ability` that has to be met in `@can` https://github.com/nuwave/lighthouse/pull/838

### Deprecated

- The configuration option `pagination_amount_argument` will be removed in v5

## 3.7.0

### Added

- Add compatibility layer to allow `@middleware` to support Lumen https://github.com/nuwave/lighthouse/pull/786
- Add option `decode` to `@globaldId` to control the result of decoding https://github.com/nuwave/lighthouse/pull/796
- Add config option `cache.ttl` for customizing expiration time of schema cache https://github.com/nuwave/lighthouse/pull/801
- Extract test helpers into a reusable trait `\Nuwave\Lighthouse\Testing\MakesGraphQLRequests` https://github.com/nuwave/lighthouse/pull/802
- Support custom rule classes in `@rules` and `@rulesForArray` https://github.com/nuwave/lighthouse/pull/812

### Fixed

- Fix querying for falsy values through `@whereConstraints` https://github.com/nuwave/lighthouse/pull/800
- Use `Illuminate\Contracts\Events\Dispatcher` instead of concrete implementation
  in SubscriptionBroadcaster https://github.com/nuwave/lighthouse/pull/805

### Deprecated

- The `GraphQL` facade and the container alias `graphql` will be removed in v4

## 3.6.1

### Fixed

- Use the spec-compliant default deprecation reason for `@deprecate` directive https://github.com/nuwave/lighthouse/pull/787

## 3.6.0

### Added

- Add `@whereConstraints` directive that offers flexible query capabilities to the client https://github.com/nuwave/lighthouse/pull/753
- Add convenience wrapper for registering Enum types based on [BenSampo/laravel-enum
  https://github.com/nuwave/lighthouse/pull/779

### Deprecated

- The `controller` config option will be removed in v4 https://github.com/nuwave/lighthouse/pull/781

## 3.5.3

### Fixed

- Respect the model's connection for database transaction during `@create` and `@update` https://github.com/nuwave/lighthouse/pull/777

## 3.5.2

### Fixed

- You can now omit an `input` argument from a query that uses
  the `@spread` directive without getting an error https://github.com/nuwave/lighthouse/pull/774

### Deprecated

- The class `SubscriptionExceptionHandler` will be moved to the namespace Nuwave\Lighthouse\Subscriptions\Contracts

## 3.5.1

### Fixed

- Throw error if pagination amount `<= 0` is requested https://github.com/nuwave/lighthouse/pull/765

## 3.5.0

### Changed

- Default the config to always set the `Accept: application/json` header https://github.com/nuwave/lighthouse/pull/743
- Declare a single named route which handles POST/GET instead of 2 separate routes https://github.com/nuwave/lighthouse/pull/738
- Apply the nested operations within a nested mutation in a consistent order
  that makes sense https://github.com/nuwave/lighthouse/pull/754

### Deprecated

- The pagination field argument that controls the amount of results
  will default to `first` instead of `count` in v4. The config `pagination_amount_argument`
  can be used to change the argument name now https://github.com/nuwave/lighthouse/pull/752

### Fixed

- Instantiate the `ErrorBuffer` directly, its dependencies
  can not be resolved through the container https://github.com/nuwave/lighthouse/pull/756
- Refresh GraphQLRequest singleton between multiple requests to prevent
  a common error in test execution https://github.com/nuwave/lighthouse/pull/761

## 3.4.0

### Added

- Allow rebinding a custom GlobalId resolver https://github.com/nuwave/lighthouse/pull/739

## 3.3.0

### Added

- Sync existing models in belongsToMany relations using nested mutations when creating https://github.com/nuwave/lighthouse/pull/707
- Add `@spread` directive to reshape nested input arguments https://github.com/nuwave/lighthouse/pull/680
- Add flexible `@builder` directive to quickly specify a single method to apply constraints
  to the query builder https://github.com/nuwave/lighthouse/pull/680
- Add `new_between_directives` config to use the new between directives now https://github.com/nuwave/lighthouse/pull/680

### Deprecated

- Use the `@spread` instead of the `flatten` argument of `@create`/`@update` https://github.com/nuwave/lighthouse/pull/680
- Prefer usage of the `ArgBuilderDirective` instead of the `ArgFilterDirective` https://github.com/nuwave/lighthouse/pull/680
- `@whereBetween` and `@whereNotBetween` will take a single input object
  instead of being spread across two args https://github.com/nuwave/lighthouse/pull/680

## 3.2.1

### Changed

- Flatten the namespace for the built-in directives https://github.com/nuwave/lighthouse/pull/700

## 3.2.0

### Added

- Sync and connect existing models in morphToMany relations using nested mutations https://github.com/nuwave/lighthouse/pull/707

## 3.1.0

### Added

- Adapt to the new Laravel way and add an alias `dispatch` for the `@event` directive https://github.com/nuwave/lighthouse/pull/719

### Deprecated

- Aliases `fire` and `class` for dispatching through `@event` https://github.com/nuwave/lighthouse/pull/719

## 3.0.0

### Added

- Support Subscriptions https://github.com/nuwave/lighthouse/pull/337
- Support `@defer` client directive https://github.com/nuwave/lighthouse/pull/422
- Define validation for list arguments themselves through `@rulesForArray` https://github.com/nuwave/lighthouse/pull/427
- The `@hasMany` and `@paginator` directives now support an additional argument `defaultCount`
  that sets a default value for the generated field argument `count` https://github.com/nuwave/lighthouse/pull/428
- Allow user to be guest when using the `@can` directive https://github.com/nuwave/lighthouse/pull/431
- Add shortcut to get NodeValue type definition fields https://github.com/nuwave/lighthouse/pull/432
- Use `@inject` with dot notation to set nested value https://github.com/nuwave/lighthouse/pull/511
- Populate more relationship types through nested mutations https://github.com/nuwave/lighthouse/pull/514 https://github.com/nuwave/lighthouse/pull/549
- Support the `@deprecated` directive https://github.com/nuwave/lighthouse/pull/522
- Allow defining default namespaces as an array https://github.com/nuwave/lighthouse/pull/525
- Add config & directive argument for `@paginate` to limit the maximum requested count https://github.com/nuwave/lighthouse/pull/569
- Add `guard` argument to `@auth` directive https://github.com/nuwave/lighthouse/pull/584
- Support Laravel 5.8 https://github.com/nuwave/lighthouse/pull/626
- Support File Uploads https://github.com/nuwave/lighthouse/pull/628
- Add lifecycle events to hook into the execution https://github.com/nuwave/lighthouse/pull/645
- Add `@orderBy` argument directive for client-side dynamic ordering https://github.com/nuwave/lighthouse/pull/659
- Enable passing in model instance to `@can` directive https://github.com/nuwave/lighthouse/pull/684
- Allow swapping out the default resolver https://github.com/nuwave/lighthouse/pull/690

### Changed

- Change the default schema location, model and GraphQL namespaces https://github.com/nuwave/lighthouse/pull/423
- Construction and methods of the Field|Node|Arg-Value objects https://github.com/nuwave/lighthouse/pull/425
- The methods called with `@method` now receive the same 4 resolver arguments that all
  other resolvers do https://github.com/nuwave/lighthouse/pull/486
- Handle mutating directives transactional by default https://github.com/nuwave/lighthouse/pull/512
- Nested mutations for BelongsTo require wrapping the ID in a
  `connect` argument https://github.com/nuwave/lighthouse/pull/514 https://github.com/nuwave/lighthouse/pull/549
- Make the error messages returned by `@can` more friendly https://github.com/nuwave/lighthouse/pull/515
- Bump requirements for `webonyx/graphql-php` to `^0.13` and PHP to `>= 7.1` https://github.com/nuwave/lighthouse/pull/517
- Replace `DirectiveRegistry` with `DirectiveFactory` to lazy load directives https://github.com/nuwave/lighthouse/pull/520
- Extensions must registered through ServiceProviders instead of the config file https://github.com/nuwave/lighthouse/pull/645
- Increase tracing precision when nanoseconds are available https://github.com/nuwave/lighthouse/pull/674

### Fixed

- Diverging paths of nested input objects can now have distinct validation rules https://github.com/nuwave/lighthouse/pull/427
- Distinguish between FieldDefinitions and InputObjectValues in AST handling https://github.com/nuwave/lighthouse/pull/425
- Set the date in the `Date` scalar to startOfDay, fixes equality checks https://github.com/nuwave/lighthouse/pull/452
- Use primary key defined in model to execute update https://github.com/nuwave/lighthouse/pull/469
- Consider batched queries when using BatchLoader https://github.com/nuwave/lighthouse/pull/508
- Refresh newly created models before returning them https://github.com/nuwave/lighthouse/pull/509
- Prevent name conflict between argument names and non-relation methods when executing nested mutations https://github.com/nuwave/lighthouse/pull/519
- Prevent crash when invalid JSON variables are given https://github.com/nuwave/lighthouse/pull/581
- Handle pagination with Laravel Scout correctly https://github.com/nuwave/lighthouse/pull/661
- Handle schema defined default values for enum types correctly https://github.com/nuwave/lighthouse/pull/689

### Removed

- Remove the previously broken `@validate` directive in favor of `@rules` https://github.com/nuwave/lighthouse/pull/427
- Remove broken user mutations from the default schema https://github.com/nuwave/lighthouse/pull/435
- Remove deprecated methods https://github.com/nuwave/lighthouse/pull/435
- Limit the `@field` directive to using the `resolver` argument https://github.com/nuwave/lighthouse/pull/435
- Remove the `@security` directive in favor of defining security options through the config https://github.com/nuwave/lighthouse/pull/435
- Rename the `resolver` argument of `@interface` and `@union` to `resolveType` https://github.com/nuwave/lighthouse/pull/435
- Remove deprecated Traits https://github.com/nuwave/lighthouse/pull/435

## Pre-v3

We just started maintaining a changelog starting from v3.

If someone wants to make one for previous versions, PR's are welcome.<|MERGE_RESOLUTION|>--- conflicted
+++ resolved
@@ -9,7 +9,6 @@
 
 ## Unreleased
 
-<<<<<<< HEAD
 ### Changed
 
 - Change `\Nuwave\Lighthouse\Support\Contracts\Directive` to require all directives to have an SDL
@@ -19,7 +18,7 @@
 
 - Remove `\Nuwave\Lighthouse\Support\Contracts\DefinedDirective` interface, moving it's
   functionality to `\Nuwave\Lighthouse\Support\Contracts\Directive` 
-=======
+
 ### Added
 
 - Write definitions for programmatically registered types to `programmatic-types.graphql`
@@ -158,7 +157,6 @@
 - Remove `@bcrypt` in favor of `@hash` https://github.com/nuwave/lighthouse/pull/1200
 - `@method` will call the underlying method with the arguments as ordered parameters instead
   of the full resolver arguments https://github.com/nuwave/lighthouse/pull/1208
->>>>>>> 04d1e772
 
 ## 4.9.0
 
