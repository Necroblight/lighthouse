--- conflicted
+++ resolved
@@ -5,19 +5,17 @@
 The format is based on [Keep a Changelog](https://keepachangelog.com/en/1.0.0/),
 and this project adheres to [Semantic Versioning](https://semver.org/spec/v2.0.0.html).
 
-<<<<<<< HEAD
+You can find and compare releases at the [GitHub release page](https://github.com/nuwave/lighthouse/releases).
+
+### 5.0.0
+
 ### Removed
 
 - Remove fallback for `lighthouse.cache.ttl` setting
 
-## [Unreleased](https://github.com/nuwave/lighthouse/compare/v4.8.1...master)
-=======
-You can find and compare releases at the [GitHub release page](https://github.com/nuwave/lighthouse/releases).
-
 ## Unreleased
 
 ## 4.9.0
->>>>>>> 76b08eed
 
 ### Added
 
