--- conflicted
+++ resolved
@@ -11,10 +11,8 @@
 
 - Add compatibility layer to allow `@middleware` to support Lumen https://github.com/nuwave/lighthouse/pull/786
 - Add option `decode` to `@globaldId` to control the result of decoding https://github.com/nuwave/lighthouse/pull/796
-<<<<<<< HEAD
+- Add config option `cache.ttl` for customizing expiration time of schema cache https://github.com/nuwave/lighthouse/pull/801
 - Extract test helpers into a reusable trait `\Nuwave\Lighthouse\Testing\MakesGraphQLRequests` https://github.com/nuwave/lighthouse/pull/802
-=======
-- Add config option `cache.ttl` for customizing expiration time of schema cache https://github.com/nuwave/lighthouse/pull/801
 
 ### Fixed
 
@@ -24,7 +22,6 @@
 ### Deprecated
 
 - The `GraphQL` facade and the container alias `graphql` will be removed in v4 
->>>>>>> 9661b515
 
 ## [3.6.1](https://github.com/nuwave/lighthouse/compare/v3.6.0...v3.6.1)
 
