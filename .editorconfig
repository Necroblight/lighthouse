--- conflicted
+++ resolved
@@ -8,15 +8,14 @@
 indent_size = 4
 trim_trailing_whitespace = true
 
+[*.graphql]
+indent_size = 2
+
 [*.md]
 trim_trailing_whitespace = false
 
-[*.yml]
+[*.neon]
 indent_size = 2
 
-<<<<<<< HEAD
-[*.neon]
-=======
-[*.graphql]
->>>>>>> 21c46e84
+[*.yml]
 indent_size = 2